.PHONY: all build

WORKSPACE ?= $$(pwd)

GO_PKG_LIST := $(shell go list ./... | grep -v /vendor/ | grep -v /mock)

all : clean

clean:
	@echo "Clean complete"

resolve-dependencies:
	@echo "Resolving go package dependencies"
	@dep ensure -v
	@echo "Package dependencies completed"

dep: resolve-dependencies

test: dep
	@go vet ${GO_PKG_LIST}
	@go test -short -coverprofile=${WORKSPACE}/gocoverage.out -count=1 ${GO_PKG_LIST}

test-sonar: dep
	@go vet ${GO_PKG_LIST}
	@go test -short -coverpkg=./... -coverprofile=${WORKSPACE}/gocoverage.out -count=1 ${GO_PKG_LIST} -json > ${WORKSPACE}/goreport.json

sonar: test-sonar
	sonar-scanner -X \
		-Dsonar.host.url=http://quality1.ecd.axway.int \
		-Dsonar.language=go \
		-Dsonar.projectName=APIC_AGENTS_SDK \
		-Dsonar.projectVersion=1.0 \
		-Dsonar.projectKey=APIC_AGENTS_SDK \
		-Dsonar.sourceEncoding=UTF-8 \
		-Dsonar.projectBaseDir=${WORKSPACE} \
		-Dsonar.sources=. \
		-Dsonar.tests=. \
		-Dsonar.exclusions=**/mock/**,**/vendor/**,**/apic/apiserver/definitions/**,**/apic/apiserver/models/** \
		-Dsonar.test.inclusions=**/*test*.go \
		-Dsonar.go.tests.reportPaths=goreport.json \
		-Dsonar.go.coverage.reportPaths=gocoverage.out

lint: ## Lint the files
<<<<<<< HEAD
	@golint -set_exit_status $(shell go list ./... | grep -v /vendor/ | grep -v /mock | grep -v ./pkg/apic/apiserver)
=======
	@golint -set_exit_status $(shell go list ./... | grep -v /vendor/ | grep -v /mock | grep -v ./pkg/apic/apiserver/models/management | grep -v ./pkg/apic/apiserver/models/definitions)
>>>>>>> 5e0f192e

apiserver_generate: ## generate api server resources
	./scripts/apiserver/apiserver_generate.sh<|MERGE_RESOLUTION|>--- conflicted
+++ resolved
@@ -41,11 +41,7 @@
 		-Dsonar.go.coverage.reportPaths=gocoverage.out
 
 lint: ## Lint the files
-<<<<<<< HEAD
-	@golint -set_exit_status $(shell go list ./... | grep -v /vendor/ | grep -v /mock | grep -v ./pkg/apic/apiserver)
-=======
 	@golint -set_exit_status $(shell go list ./... | grep -v /vendor/ | grep -v /mock | grep -v ./pkg/apic/apiserver/models/management | grep -v ./pkg/apic/apiserver/models/definitions)
->>>>>>> 5e0f192e
 
 apiserver_generate: ## generate api server resources
 	./scripts/apiserver/apiserver_generate.sh