# Amplify Agents SDK Errors

## Use code 1000s for SDK

| Code | Description                                                                                                 | Code Path                                           |
|------|-------------------------------------------------------------------------------------------------------------|-----------------------------------------------------|
|      | 1000-1099 - for general agent errors                                                                        |                                                     |
| 1000 | Unsupported agent type                                                                                      | pkg/agent/ErrUnsupportedAgentType                   |
| 1001 | initialization error checking for dependencies to respond, possibly network or settings                     | pkg/util/errors/ErrInitServicesNotReady             |
| 1002 | timeout error checking for dependencies to respond, possibly network or settings                            | pkg/util/errors/ErrTimeoutServicesNotReady          |
| 1003 | periodic health checker or status updater failed.  Services are not ready                                   | pkg/util/ErrPeriodicCheck                           |
| 1004 | error starting periodic or immediate status update                                                          | pkg/util/ErrStartingAgentStatusUpdate               |
<<<<<<< HEAD
| 1005 | error indicating failure in version check for upgrade                                                       | pkg/util/ErrStartingVersionChecker                  |
| 1006 | error registering subscription webhook                                                                      | pkg/util/ErrRegisterSubscriptionWebhook             |
| 1007 | error indicating failure to connect to Amplify Central over gRPC                                            | pkg/util/ErrGrpcConnection                          |
=======
| 1005 | error starting agent                                                                                        | pkg/util/ErrStartingVersionChecker                  |
| 1006 | error registering subscription webhook                                                                      | pkg/util/ErrRegisterSubscriptionWebhook             |
>>>>>>> dbeb9cd6
|      | 1100-1299 - for apic package errors                                                                         |                                                     |
| 1100 | general configuration error in CENTRAL                                                                      | pkg/apic/ErrCentralConfig                           |
| 1101 | error attempting to query for ENVIRONMENT, check CENTRAL_ENVIRONMENT                                        | pkg/apic/ErrEnvironmentQuery                        |
| 1102 | could not find specified team in Amplify Central, check CENTRAL_TEAM                                        | pkg/apic/ErrTeamNotFound                            |
| 1110 | connection to Amplify Central failed, possibly network                                                      | pkg/apic/ErrNetwork                                 |
| 1120 | request to Amplify Central failed, could be bad value for CENTRAL_ENVIRONMENT                               | pkg/apic/ErrRequestQuery                            |
| 1130 | request to get authentication token failed, possibly network or CENTAL_AUTH config                          | pkg/apic/ErrAuthenticationCall                      |
| 1131 | token retrieved but was invalid on request to Amplify Central, likely CENTRAL_AUTH config                   | pkg/apic/ErrAuthentication                          |
| 1140 | couldn't find a subscriber email address based on the ID in the subscription event                          | pkg/apic/ErrNoAddressFound                          |
| 1141 | couldn't contact Amplify Central for subscription, possible network error                                   | pkg/apic/ErrSubscriptionQuery                       |
| 1142 | couldn't get subscription data from Amplify Central, check network and CENTRAL_AUTH                         | pkg/apic/ErrSubscriptionResp                        |
| 1143 | couldn't create or update subscription schema data, possible Network error                                  | pkg/apic/ErrSubscriptionSchemaCreate                |
| 1144 | unexpected response when managing subscription schema on Amplify Central, check network and CENTRAL_AUTH    | pkg/apic/ErrSubscriptionSchemaResp                  |
| 1145 | unable to create webhook                                                                                    | pkg/apic/ErrCreateWebhook                           |
| 1146 | unable to create secret                                                                                     | pkg/apic/ErrCreateSecret                            |
| 1147 | error parsing filter in configuration. Syntax error                                                         | pkg/filter/ErrFilterConfiguration                   |
| 1148 | error parsing filter in configuration. Unrecognized expression                                              | pkg/filter/ErrFilterExpression                      |
| 1149 | error parsing filter in configuration                                                                       | pkg/filter/ErrFilterGeneralParse                    |
| 1150 | error parsing filter in configuration. Invalid call argument                                                | pkg/filter/ErrFilterArgument                        |
| 1151 | error parsing filter in configuration. Invalid selector type                                                | pkg/filter/ErrFilterSelectorType                    |
| 1152 | error parsing filter in configuration. Invalid selector expression                                          | pkg/filter/ErrFilterSelectorExpr                    |
| 1153 | error parsing filter in configuration. Invalid operator                                                     | pkg/filter/ErrFilterOperator                        |
| 1154 | error parsing filter in configuration. Unrecognized condition                                               | pkg/filter/ErrFilterCondition                       |
| 1155 | error getting subscription definition properties in Amplify Central                                         | pkg/apic/ErrGetSubscriptionDefProperties            |
| 1156 | error updating subscription definition properties in Amplify Central                                        | pkg/apic/ErrUpdateSubscriptionDefProperties         |
| 1157 | error getting catalog item API server info properties                                                       | pkg/apic/ErrGetCatalogItemServerInfoProperties      |
| 1158 | subscription manager is not in a running state                                                              | pkg/apic/ErrSubscriptionManagerDown                 |
| 1160 | error getting endpoints for the API specification                                                           | pkg/apic/ErrSetSpecEndPoints                        |
| 1161 | error deleting API Service for catalog item in Amplify Central                                              | pkg/agent/ErrDeletingService                        |
| 1162 | error deleting catalog item in Amplify Central                                                              | pkg/agent/ErrDeletingCatalogItem                    |
| 1163 | error retrieving API Service resource instances                                                             | pkg/agent/ErrUnableToGetAPIV1Resources              |
| 1163 | error retrieving API Service resource instances                                                             | pkg/agent/ErrUnableToGetAPIV1Resources              |
| 1164 | Amplify Central does not contain a team for the API. The Catalog Item will be assigned to the default       | pkg/apic/ErrTeamMismatch                            |
| 1165 | error creating category                                                                                     | pkg/apic/ErrCategoryCreate                          |
|      | 1300-1399 - for subscription notification errors                                                            |                                                     |
| 1300 | error communicating with server for subscription notifications (SMTP or webhook), check SUBSCRIPTION config | pkg/notify/ErrSubscriptionNotification              |
| 1301 | subscription notifications not configured, check SUBSCRIPTION config                                        | pkg/notify/ErrSubscriptionNoNotifications           |
| 1302 | error creating data for sending subscription notification                                                   | pkg/notify/ErrSubscriptionData                      |
| 1303 | email template not updated because an invalid authType was supplied                                         | pkg/notify/ErrSubscriptionBadAuthtype               |
| 1304 | no email template found for action                                                                          | pkg/notify/ErrSubscriptionNoTemplateForAction       |
| 1305 | error sending email to SMTP server                                                                          | pkg/notify/ErrSubscriptionSendEmail                 |
|      | 1400-1499 - for setting and parsing configuration errors                                                    |                                                     |
| 1401 | error parsing configuration values                                                                          | pkg/config/ErrBadConfig                             |
| 1402 | error in overriding configuration using file with environment variables                                     | pkg/config/ErrEnvConfigOverride                     |
| 1403 | invalid value for statusHealthCheckPeriod. Value must be between 1 and 5 minutes                            | pkg/config/ErrStatusHealthCheckPeriod               |
| 1404 | invalid value for statusHealthCheckInterval. Value must be between 30 seconds and 5 minutes                 | pkg/config/ErrStatusHealthCheckInterval             |
| 1405 | a key file could not be read                                                                                | pkg/config/ErrReadingKeyFile                        |
| 1410 | invalid configuration settings for the logging setup                                                        | pkg/config/ErrInvalidLogConfig                      |
| 1411 | invalid secret reference                                                                                    | pkg/cmd/properties/ErrInvalidSecretReference        |
|      | 1500-1599 - errors related to traceability output transport                                                 |                                                     |
| 1503 | http transport is not connected                                                                             | pkg/traceability/ErrHTTPNotConnected                |
| 1504 | failed to encode the json content                                                                           | pkg/traceability/ErrJSONEncodeFailed                |
| 1505 | invalid traceability config                                                                                 | pkg/traceability/ErrInvalidConfig                   |
| 1510 | global redaction have not been initialized                                                                  | pkg/traceability/redaction/ErrGlobalRedactionCfg    |
| 1511 | error while compiling regular expression                                                                    | pkg/traceability/redaction/ErrInvalidRegex          |
| 1520 | global sampling has not been initialized                                                                    | pkg/traceability/sampling/ErrGlobalSamplingCfg      |
| 1521 | invalid sampling configuration                                                                              | pkg/traceability/sampling/ErrSamplingCfg            |
| 1550 | error hit while applying redaction                                                                          | pkg/transaction/ErrInRedactions                     |
|      | 1600-1610 - errors in jobs library                                                                          |                                                     |
| 1600 | error registering job                                                                                       | pkg/jobs/ErrRegisteringJob                          |
| 1601 | error executing job                                                                                         | pkg/jobs/ErrExecutingJob                            |
| 1602 | error executing retry job                                                                                   | pkg/jobs/ErrExecutingRetryJob                       |
|      | 1611-1612 - errors in healthcheck library                                                                   |                                                     |
| 1611 | error starting periodic health check                                                                        | pkg/util/healthcheck/ErrStartingPeriodicHealthCheck |
| 1612 | maximum number of consecutive healthcheck errors hit                                                        | pkg/util/healthcheck/ErrMaxconsecutiveErrors        |
| 1613 | terminating agent, another instance of agent already running                                                | pkg/util/healthcheck/ErrAlreadyRunning              |
|      | 1900-1910 - errors managing agent service                                                                   |                                                     |
| 1900 | unsupported system for service installation                                                                 | pkg/cmd/service/daemon/ErrUnsupportedSystem         |
| 1901 | systemd is required for service installation                                                                | pkg/cmd/service/daemon/ErrNeedSystemd               |
| 1902 | service management requires root privileges                                                                 | pkg/cmd/service/daemon/ErrRootPrivileges            |
| 1903 | service has already been installed                                                                          | pkg/cmd/service/daemon/ErrAlreadyInstalled          |
| 1904 | service is running and cannot be removed until stopped                                                      | pkg/cmd/service/daemon/ErrCurrentlyRunning          |
| 1905 | service is not yet installed                                                                                | pkg/cmd/service/daemon/ErrNotInstalled              |
| 1906 | service is already running                                                                                  | pkg/cmd/service/daemon/ErrAlreadyRunning            |
| 1907 | service is already stopped                                                                                  | pkg/cmd/service/daemon/ErrAlreadyStopped            |<|MERGE_RESOLUTION|>--- conflicted
+++ resolved
@@ -10,14 +10,9 @@
 | 1002 | timeout error checking for dependencies to respond, possibly network or settings                            | pkg/util/errors/ErrTimeoutServicesNotReady          |
 | 1003 | periodic health checker or status updater failed.  Services are not ready                                   | pkg/util/ErrPeriodicCheck                           |
 | 1004 | error starting periodic or immediate status update                                                          | pkg/util/ErrStartingAgentStatusUpdate               |
-<<<<<<< HEAD
-| 1005 | error indicating failure in version check for upgrade                                                       | pkg/util/ErrStartingVersionChecker                  |
+| 1005 | error starting agent                                                                                        | pkg/util/ErrStartingVersionChecker                  |
 | 1006 | error registering subscription webhook                                                                      | pkg/util/ErrRegisterSubscriptionWebhook             |
 | 1007 | error indicating failure to connect to Amplify Central over gRPC                                            | pkg/util/ErrGrpcConnection                          |
-=======
-| 1005 | error starting agent                                                                                        | pkg/util/ErrStartingVersionChecker                  |
-| 1006 | error registering subscription webhook                                                                      | pkg/util/ErrRegisterSubscriptionWebhook             |
->>>>>>> dbeb9cd6
 |      | 1100-1299 - for apic package errors                                                                         |                                                     |
 | 1100 | general configuration error in CENTRAL                                                                      | pkg/apic/ErrCentralConfig                           |
 | 1101 | error attempting to query for ENVIRONMENT, check CENTRAL_ENVIRONMENT                                        | pkg/apic/ErrEnvironmentQuery                        |
