--- conflicted
+++ resolved
@@ -41,10 +41,8 @@
 |      | 1400-1499 - for setting and parsing configuration errors                                                    |                                               |
 | 1401 | error parsing subscription approval mode                                                                    | pkg/config/ErrSubscriptionApprovalModeInvalid |
 | 1402 | error in overriding configuration using file with environment variables                                     | pkg/config/ErrEnvConfigOverride               |
-<<<<<<< HEAD
 | 1403 | invalid value for statusHealthCheckPeriod. Value must be between 1 and 5 minutes                            | pkg/config/ErrStatusHealthCheckPeriod         |
 | 1404 | invalid value for statusHealthCheckInterval. Value must be between 30 and 300 seconds                       | pkg/config/ErrStatusHealthCheckInterval       |
-=======
 |      | 1500-1599 - errors related to traceability output transport                                                 |                                               |
 | 1500 | could not set proxy                                                                                         | pkg/traceability/ErrSettingProxy              |
 | 1501 | failed to publish events                                                                                    | pkg/traceability/ErrFailedPublishing          |
@@ -52,7 +50,6 @@
 | 1503 | http transport is not connected                                                                             | pkg/traceability/ErrHTTPNotConnected          |
 | 1504 | failed to encode the json content                                                                           | pkg/traceability/ErrJSONEncodeFailed          |
 | 1505 | invalid traceability config                                                                                 | pkg/traceability/ErrInvalidConfig             |
->>>>>>> 7185ae98
 |      | 1900-1910 - errors managing agent service                                                                   |                                               |
 | 1900 | unsupported system for service installation                                                                 | pkg/cmd/service/daemon/ErrUnsupportedSystem   |
 | 1901 | systemd is required for service installation                                                                | pkg/cmd/service/daemon/ErrNeedSystemd         |
