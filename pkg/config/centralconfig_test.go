--- conflicted
+++ resolved
@@ -1,15 +1,9 @@
 package config
 
 import (
-<<<<<<< HEAD
-=======
-	"io/ioutil"
->>>>>>> 609b3357
 	"os"
 	"testing"
 	"time"
-
-	"github.com/Axway/agent-sdk/pkg/util/exception"
 
 	"github.com/stretchr/testify/assert"
 )
