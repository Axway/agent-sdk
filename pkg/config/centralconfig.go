--- conflicted
+++ resolved
@@ -136,15 +136,11 @@
 	GetCatalogItemByIDURL(catalogItemID string) string
 	GetAppendEnvironmentToTitle() bool
 	GetUsageReportingConfig() UsageReportingConfig
-<<<<<<< HEAD
-	GetUpdateFromAPIServer() bool
 	IsUsingGRPC() bool
 	GetGRPCHost() string
 	GetGRPCPort() int
 	GetCacheStoragePath() string
 	GetCacheStorageInterval() time.Duration
-=======
->>>>>>> dbeb9cd6
 }
 
 // CentralConfiguration - Structure to hold the central config
@@ -722,9 +718,7 @@
 			MinVersion:         TLSVersionAsValue(props.StringPropertyValue(pathSSLMinVersion)),
 			MaxVersion:         TLSVersionAsValue(props.StringPropertyValue(pathSSLMaxVersion)),
 		},
-<<<<<<< HEAD
-		ProxyURL:            proxyURL,
-		UpdateFromAPIServer: props.BoolPropertyValue(pathUpdateFromAPIServer),
+		ProxyURL: proxyURL,
 		GRPCCfg: GRPCConfig{
 			Enabled: props.BoolPropertyValue(pathGRPCEnabled),
 			Host:    props.StringPropertyValue(pathGRPCHost),
@@ -732,9 +726,6 @@
 		},
 		CacheStoragePath:     props.StringPropertyValue(pathCacheStoragePath),
 		CacheStorageInterval: props.DurationPropertyValue(pathCacheStorageInterval),
-=======
-		ProxyURL: proxyURL,
->>>>>>> dbeb9cd6
 	}
 
 	cfg.URL = props.StringPropertyValue(pathURL)
