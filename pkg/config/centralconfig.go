package config

import (
	"fmt"
	"strings"
	"time"

	v1 "github.com/Axway/agent-sdk/pkg/apic/apiserver/models/api/v1"
	"github.com/Axway/agent-sdk/pkg/cmd/properties"
	"github.com/Axway/agent-sdk/pkg/util/exception"
)

// AgentType - Defines the type of agent
type AgentType int

const (
	// DiscoveryAgent - Type definition for discovery agent
	DiscoveryAgent AgentType = iota + 1
	// TraceabilityAgent - Type definition for traceability agent
	TraceabilityAgent
)

// AgentMode - Defines the agent mode
type AgentMode int

const (
	// PublishToEnvironment (formerly Connected) - publish items to Environment
	PublishToEnvironment AgentMode = iota + 1
	// PublishToEnvironmentAndCatalog - publish items to both Catalog and Environment
	PublishToEnvironmentAndCatalog
)

// subscription approval types
const (
	ManualApproval  string = "manual"
	AutoApproval    string = "auto"
	WebhookApproval string = "webhook"
)

// AgentModeStringMap - Map the Agent Mode constant to a string
var AgentModeStringMap = map[AgentMode]string{
	PublishToEnvironment:           "publishToEnvironment",
	PublishToEnvironmentAndCatalog: "publishToEnvironmentAndCatalog",
}

// StringAgentModeMap - Map the string to the Agent Mode constant. Note that the strings are lowercased. In the config parser
// we change the string to all lowers to all for mis-typing of the case
var StringAgentModeMap = map[string]AgentMode{
	"publishtoenvironment":           PublishToEnvironment,
	"publishtoenvironmentandcatalog": PublishToEnvironmentAndCatalog,
}

// AgentTypeName - Holds the name Agent type
var AgentTypeName string

// AgentVersion - Holds the version of agent
var AgentVersion string

// IConfigValidator - Interface to be implemented for config validation by agent
type IConfigValidator interface {
	ValidateCfg() error
}

// IResourceConfigCallback - Interface to be implemented by configs to apply API Server resource for agent
type IResourceConfigCallback interface {
	ApplyResources(agentResource *v1.ResourceInstance) error
}

// CentralConfig - Interface to get central Config
type CentralConfig interface {
	GetAgentType() AgentType
	IsPublishToEnvironmentMode() bool
	IsPublishToEnvironmentOnlyMode() bool
	IsPublishToEnvironmentAndCatalogMode() bool
	GetAgentMode() AgentMode
	GetAgentModeAsString() string
	GetTenantID() string
	GetAPICDeployment() string
	GetEnvironmentID() string
	SetEnvironmentID(environmentID string)
	GetEnvironmentName() string
	GetAgentName() string
	GetTeamName() string
	GetTeamID() string
	SetTeamID(teamID string)
	GetURL() string
	GetPlatformURL() string
	GetPlatformEnvironmentID() string
	GetLighthouseURL() string
	GetCatalogItemsURL() string
	GetAPIServerURL() string
	GetEnvironmentURL() string
	GetServicesURL() string
	GetRevisionsURL() string
	GetInstancesURL() string
	DeleteServicesURL() string
	GetConsumerInstancesURL() string
	GetAPIServerSubscriptionDefinitionURL() string
	GetAPIServerWebhooksURL() string
	GetAPIServerSecretsURL() string
	GetSubscriptionURL() string
	GetSubscriptionConfig() SubscriptionConfig
	GetCatalogItemSubscriptionsURL(string) string
	GetCatalogItemSubscriptionStatesURL(string, string) string
	GetCatalogItemSubscriptionPropertiesURL(string, string) string
	GetCatalogItemSubscriptionRelationshipURL(string, string) string
	GetCatalogItemSubscriptionDefinitionPropertiesURL(string) string
	GetAuthConfig() AuthConfig
	GetTLSConfig() TLSConfig
	GetTagsToPublish() string
	GetProxyURL() string
	GetPollInterval() time.Duration
	GetReportActivityFrequency() time.Duration
	GetClientTimeout() time.Duration
	GetCatalogItemByIDURL(catalogItemID string) string
	GetAppendEnvironmentToTitle() bool
	CanPublishUsageEvent() bool
	// CanPublishMetricEvent() bool
	GetEventAggregationInterval() time.Duration
}

// CentralConfiguration - Structure to hold the central config
type CentralConfiguration struct {
	CentralConfig
	IConfigValidator
	AgentType                 AgentType
	Mode                      AgentMode          `config:"mode"`
	TenantID                  string             `config:"organizationID"`
	TeamName                  string             `config:"team"`
	APICDeployment            string             `config:"deployment"`
	Environment               string             `config:"environment"`
	AgentName                 string             `config:"agentName"`
	URL                       string             `config:"url"`
	PlatformURL               string             `config:"platformURL"`
	PlatformEnvironmentID     string             `config:"platformEnvironmentID"`
	LighthouseURL             string             `config:"lighthouseURL"`
	APIServerVersion          string             `config:"apiServerVersion"`
	TagsToPublish             string             `config:"additionalTags"`
	AppendEnvironmentToTitle  bool               `config:"appendEnvironmentToTitle"`
	UpdateFromAPIServer       bool               `config:"updateFromAPIServer"`
	Auth                      AuthConfig         `config:"auth"`
	TLS                       TLSConfig          `config:"ssl"`
	PollInterval              time.Duration      `config:"pollInterval"`
	ReportActivityFrequency   time.Duration      `config:"reportActivityFrequency"`
	ClientTimeout             time.Duration      `config:"clientTimeout"`
	ProxyURL                  string             `config:"proxyUrl"`
	SubscriptionConfiguration SubscriptionConfig `config:"subscriptions"`
	PublisUsageEvents         bool               `config:"publishUsage"`
	EventAggregationInterval  time.Duration      `config:"eventAggregationInterval"`
	// PublishMetricEvents       bool  `config:"publishMetric"`
	environmentID string
	teamID        string
}

// NewCentralConfig - Creates the default central config
func NewCentralConfig(agentType AgentType) CentralConfig {
	return &CentralConfiguration{
		AgentType:                 agentType,
		Mode:                      PublishToEnvironmentAndCatalog,
		APIServerVersion:          "v1alpha1",
		Auth:                      newAuthConfig(),
		TLS:                       NewTLSConfig(),
		PollInterval:              60 * time.Second,
		ClientTimeout:             60 * time.Second,
		PlatformURL:               "https://platform.axway.com",
		SubscriptionConfiguration: NewSubscriptionConfig(),
		AppendEnvironmentToTitle:  true,
		UpdateFromAPIServer:       false,
		EventAggregationInterval:  5 * time.Minute,
		ReportActivityFrequency:   5 * time.Minute,
	}
}

// GetPlatformURL - Returns the central base URL
func (c *CentralConfiguration) GetPlatformURL() string {
	return c.PlatformURL
}

// GetPlatformEnvironmentID - Returns the platform environment ID
func (c *CentralConfiguration) GetPlatformEnvironmentID() string {
	return c.PlatformEnvironmentID
}

// GetLighthouseURL - Returns the lighthouse base URL
func (c *CentralConfiguration) GetLighthouseURL() string {
	return c.LighthouseURL
}

// GetAgentType - Returns the agent type
func (c *CentralConfiguration) GetAgentType() AgentType {
	return c.AgentType
}

// IsPublishToEnvironmentOnlyMode -
func (c *CentralConfiguration) IsPublishToEnvironmentOnlyMode() bool {
	return c.Mode == PublishToEnvironment
}

// IsPublishToEnvironmentAndCatalogMode -
func (c *CentralConfiguration) IsPublishToEnvironmentAndCatalogMode() bool {
	return c.Mode == PublishToEnvironmentAndCatalog
}

// GetAgentMode - Returns the agent mode
func (c *CentralConfiguration) GetAgentMode() AgentMode {
	return c.Mode
}

// GetAgentModeAsString - Returns the agent mode
func (c *CentralConfiguration) GetAgentModeAsString() string {
	return AgentModeStringMap[c.Mode]
}

// GetTenantID - Returns the tenant ID
func (c *CentralConfiguration) GetTenantID() string {
	return c.TenantID
}

// GetAPICDeployment - Returns the Central deployment type 'prod', 'preprod', team ('beano')
func (c *CentralConfiguration) GetAPICDeployment() string {
	return c.APICDeployment
}

// GetEnvironmentID - Returns the environment ID
func (c *CentralConfiguration) GetEnvironmentID() string {
	return c.environmentID
}

// SetEnvironmentID - Sets the environment ID
func (c *CentralConfiguration) SetEnvironmentID(environmentID string) {
	c.environmentID = environmentID
}

// GetEnvironmentName - Returns the environment name
func (c *CentralConfiguration) GetEnvironmentName() string {
	return c.Environment
}

// GetAgentName - Returns the agent name
func (c *CentralConfiguration) GetAgentName() string {
	return c.AgentName
}

// GetTeamName - Returns the team name
func (c *CentralConfiguration) GetTeamName() string {
	return c.TeamName
}

// GetTeamID - Returns the team ID
func (c *CentralConfiguration) GetTeamID() string {
	return c.teamID
}

// SetTeamID - Sets the team ID
func (c *CentralConfiguration) SetTeamID(teamID string) {
	c.teamID = teamID
}

// GetURL - Returns the central base URL
func (c *CentralConfiguration) GetURL() string {
	return c.URL
}

// GetProxyURL - Returns the central Proxy URL
func (c *CentralConfiguration) GetProxyURL() string {
	return c.ProxyURL
}

// GetCatalogItemsURL - Returns the unifiedcatalog URL for catalog items API
func (c *CentralConfiguration) GetCatalogItemsURL() string {
	return c.URL + "/api/unifiedCatalog/v1/catalogItems"
}

// GetAPIServerURL - Returns the base path for the API server
func (c *CentralConfiguration) GetAPIServerURL() string {
	return c.URL + "/apis/management/" + c.APIServerVersion + "/environments/"
}

// GetEnvironmentURL - Returns the APIServer URL for services API
func (c *CentralConfiguration) GetEnvironmentURL() string {
	return c.GetAPIServerURL() + c.Environment
}

// GetServicesURL - Returns the APIServer URL for services API
func (c *CentralConfiguration) GetServicesURL() string {
	return c.GetEnvironmentURL() + "/apiservices"
}

// GetRevisionsURL - Returns the APIServer URL for services API revisions
func (c *CentralConfiguration) GetRevisionsURL() string {
	return c.GetEnvironmentURL() + "/apiservicerevisions"
}

// GetInstancesURL - Returns the APIServer URL for services API instances
func (c *CentralConfiguration) GetInstancesURL() string {
	return c.GetEnvironmentURL() + "/apiserviceinstances"
}

// DeleteServicesURL - Returns the APIServer URL for services API instances
func (c *CentralConfiguration) DeleteServicesURL() string {
	return c.GetEnvironmentURL() + "/apiservices"
}

// GetConsumerInstancesURL - Returns the APIServer URL for services API consumer instances
func (c *CentralConfiguration) GetConsumerInstancesURL() string {
	return c.GetEnvironmentURL() + "/consumerinstances"
}

// GetAPIServerSubscriptionDefinitionURL - Returns the APIServer URL for services API instances
func (c *CentralConfiguration) GetAPIServerSubscriptionDefinitionURL() string {
	return c.GetEnvironmentURL() + "/consumersubscriptiondefs"
}

// GetAPIServerWebhooksURL - Returns the APIServer URL for webhooks instances
func (c *CentralConfiguration) GetAPIServerWebhooksURL() string {
	return c.GetEnvironmentURL() + "/webhooks"
}

// GetAPIServerSecretsURL - Returns the APIServer URL for secrets
func (c *CentralConfiguration) GetAPIServerSecretsURL() string {
	return c.GetEnvironmentURL() + "/secrets"
}

// GetSubscriptionURL - Returns the unifiedcatalog URL for subscriptions list
func (c *CentralConfiguration) GetSubscriptionURL() string {
	return c.URL + "/api/unifiedCatalog/v1/subscriptions"
}

// GetCatalogItemSubscriptionsURL - Returns the unifiedcatalog URL for catalog item subscriptions
func (c *CentralConfiguration) GetCatalogItemSubscriptionsURL(catalogItemID string) string {
	return fmt.Sprintf("%s/%s/subscriptions", c.GetCatalogItemsURL(), catalogItemID)
}

// GetCatalogItemSubscriptionStatesURL - Returns the unifiedcatalog URL for catalog item subscription states
func (c *CentralConfiguration) GetCatalogItemSubscriptionStatesURL(catalogItemID, subscriptionID string) string {
	return fmt.Sprintf("%s/%s/states", c.GetCatalogItemSubscriptionsURL(catalogItemID), subscriptionID)
}

// GetCatalogItemSubscriptionPropertiesURL - Returns the unifiedcatalog URL for catalog item subscription properties
func (c *CentralConfiguration) GetCatalogItemSubscriptionPropertiesURL(catalogItemID, subscriptionID string) string {
	return fmt.Sprintf("%s/%s/properties", c.GetCatalogItemSubscriptionsURL(catalogItemID), subscriptionID)
}

// GetCatalogItemSubscriptionRelationshipURL - Returns the relationships URL for catalog item subscription
func (c *CentralConfiguration) GetCatalogItemSubscriptionRelationshipURL(catalogItemID, subscriptionID string) string {
	return fmt.Sprintf("%s/%s/relationships", c.GetCatalogItemSubscriptionsURL(catalogItemID), subscriptionID)
}

// GetCatalogItemSubscriptionDefinitionPropertiesURL - Returns the unifiedcatalog URL for catalog item subscription definition properties
func (c *CentralConfiguration) GetCatalogItemSubscriptionDefinitionPropertiesURL(catalogItemID string) string {
	return fmt.Sprintf("%s/%s/%s/properties", c.GetCatalogItemsURL(), catalogItemID, "subscriptionDefinition")
}

// GetAuthConfig - Returns the Auth Config
func (c *CentralConfiguration) GetAuthConfig() AuthConfig {
	return c.Auth
}

// GetTLSConfig - Returns the TLS Config
func (c *CentralConfiguration) GetTLSConfig() TLSConfig {
	return c.TLS
}

// GetSubscriptionConfig - Returns the Config for the subscription webhook
func (c *CentralConfiguration) GetSubscriptionConfig() SubscriptionConfig {
	return c.SubscriptionConfiguration
}

// GetTagsToPublish - Returns tags to publish
func (c *CentralConfiguration) GetTagsToPublish() string {
	return c.TagsToPublish
}

// GetCatalogItemByIDURL - Returns URL to get catalog item by id
func (c *CentralConfiguration) GetCatalogItemByIDURL(catalogItemID string) string {
	return c.GetCatalogItemsURL() + "/" + catalogItemID
}

// GetPollInterval - Returns the interval for polling subscriptions
func (c *CentralConfiguration) GetPollInterval() time.Duration {
	return c.PollInterval
}

// GetReportActivityFrequency - Returns the interval between running periodic status updater
func (c *CentralConfiguration) GetReportActivityFrequency() time.Duration {
	return c.ReportActivityFrequency
}

// GetClientTimeout - Returns the interval for http client timeouts
func (c *CentralConfiguration) GetClientTimeout() time.Duration {
	return c.ClientTimeout
}

// GetAppendEnvironmentToTitle - Returns the value of append environment name to title attribute
func (c *CentralConfiguration) GetAppendEnvironmentToTitle() bool {
	return c.AppendEnvironmentToTitle
}

// GetUpdateFromAPIServer -
func (c *CentralConfiguration) GetUpdateFromAPIServer() bool {
	return c.UpdateFromAPIServer
}

// CanPublishUsageEvent - Returns flag to indicate agent can publish usage events
func (c *CentralConfiguration) CanPublishUsageEvent() bool {
	return c.PublisUsageEvents
}

// CanPublishMetricEvent - Returns flag to indicate agent can publish metric events
// func (c *CentralConfiguration) CanPublishMetricEvent() bool {
// 	return c.PublishMetricEvents
// }

// GetEventAggregationInterval - Returns the interval duration to generate usage and metric events
func (c *CentralConfiguration) GetEventAggregationInterval() time.Duration {
	return c.EventAggregationInterval
}

const (
	pathTenantID                 = "central.organizationID"
	pathURL                      = "central.url"
	pathPlatformURL              = "central.platformURL"
	pathPlatformEnvironmentID    = "central.platformEnvironmentID"
	pathLighthouseURL            = "central.lighthouseURL"
	pathAuthPrivateKey           = "central.auth.privateKey"
	pathAuthPublicKey            = "central.auth.publicKey"
	pathAuthKeyPassword          = "central.auth.keyPassword"
	pathAuthURL                  = "central.auth.url"
	pathAuthRealm                = "central.auth.realm"
	pathAuthClientID             = "central.auth.clientId"
	pathAuthTimeout              = "central.auth.timeout"
	pathSSLNextProtos            = "central.ssl.nextProtos"
	pathSSLInsecureSkipVerify    = "central.ssl.insecureSkipVerify"
	pathSSLCipherSuites          = "central.ssl.cipherSuites"
	pathSSLMinVersion            = "central.ssl.minVersion"
	pathSSLMaxVersion            = "central.ssl.maxVersion"
	pathEnvironment              = "central.environment"
	pathAgentName                = "central.agentName"
	pathDeployment               = "central.deployment"
	pathMode                     = "central.mode"
	pathTeam                     = "central.team"
	pathPollInterval             = "central.pollInterval"
	pathReportActivityFrequency  = "central.reportActivityFrequency"
	pathClientTimeout            = "central.clientTimeout"
	pathProxyURL                 = "central.proxyUrl"
	pathAPIServerVersion         = "central.apiServerVersion"
	pathAdditionalTags           = "central.additionalTags"
	pathAppendEnvironmentToTitle = "central.appendEnvironmentToTitle"
	pathUpdateFromAPIServer      = "central.updateFromAPIServer"
	pathPublishUsage             = "central.publishUsage"
	pathPublishMetric            = "central.publishMetric"
	pathEventAggregationInterval = "central.eventAggregationInterval"
)

// ValidateCfg - Validates the config, implementing IConfigInterface
func (c *CentralConfiguration) ValidateCfg() (err error) {
	exception.Block{
		Try: func() {
			c.validateConfig()
			c.Auth.validate()
		},
		Catch: func(e error) {
			err = e
		},
	}.Do()

	return
}

func (c *CentralConfiguration) validateConfig() {
	if c.GetTenantID() == "" {
		exception.Throw(ErrBadConfig.FormatError(pathTenantID))
	}

	if c.GetURL() == "" {
		exception.Throw(ErrBadConfig.FormatError(pathURL))
	}

	if c.GetPlatformURL() == "" {
		exception.Throw(ErrBadConfig.FormatError(pathPlatformURL))
	}

	if c.GetAgentType() == TraceabilityAgent {
		c.validateTraceabilityAgentConfig()
	} else {
		c.validatePublishToEnvironmentModeConfig()
		c.validateDiscoveryAgentConfig()
	}
}

func (c *CentralConfiguration) validateDiscoveryAgentConfig() {
	if c.GetPollInterval() <= 0 {
		exception.Throw(ErrBadConfig.FormatError(pathPollInterval))
	}
	if c.GetReportActivityFrequency() <= 0 {
		exception.Throw(ErrBadConfig.FormatError(pathReportActivityFrequency))
	}
	if c.GetClientTimeout() <= 0 {
		exception.Throw(ErrBadConfig.FormatError(pathClientTimeout))
	}
}

func (c *CentralConfiguration) validatePublishToEnvironmentModeConfig() {
	if !c.IsPublishToEnvironmentOnlyMode() && !c.IsPublishToEnvironmentAndCatalogMode() {
		exception.Throw(ErrBadConfig.FormatError(pathMode))
	}

	if c.GetEnvironmentName() == "" {
		exception.Throw(ErrBadConfig.FormatError(pathEnvironment))
	}

	if c.APIServerVersion == "" {
		exception.Throw(ErrBadConfig.FormatError(pathAPIServerVersion))
	}
}

func (c *CentralConfiguration) validateTraceabilityAgentConfig() {
	if c.GetAPICDeployment() == "" {
		exception.Throw(ErrBadConfig.FormatError(pathDeployment))
	}
	if c.GetEnvironmentName() == "" {
		exception.Throw(ErrBadConfig.FormatError(pathEnvironment))
	}
	// if c.GetGateKeeperURL() == "" {
	// 	exception.Throw(ErrBadConfig.FormatError(pathGateKeeperURL))
	// }
	// if c.GetPlatformEnvironmentID() == "" {
	// 	exception.Throw(ErrBadConfig.FormatError(pathPlatformEnvironmentID))
	// }
	if c.GetReportActivityFrequency() <= 0 {
		exception.Throw(ErrBadConfig.FormatError(pathReportActivityFrequency))
	}
	if c.GetClientTimeout() <= 0 {
		exception.Throw(ErrBadConfig.FormatError(pathClientTimeout))
	}
	eventAggSeconds := c.GetEventAggregationInterval().Milliseconds()
	if eventAggSeconds < 60000 {
		exception.Throw(ErrBadConfig.FormatError(pathEventAggregationInterval))
	}
}

// AddCentralConfigProperties - Adds the command properties needed for Central Config
func AddCentralConfigProperties(props properties.Properties, agentType AgentType) {
	props.AddStringProperty(pathTenantID, "", "Tenant ID for the owner of the environment")
	props.AddStringProperty(pathURL, "https://apicentral.axway.com", "URL of AMPLIFY Central")
	props.AddStringProperty(pathTeam, "", "Team name for creating catalog")
	props.AddStringProperty(pathPlatformURL, "https://platform.axway.com", "URL of the platform")
	props.AddStringProperty(pathAuthPrivateKey, "/etc/private_key.pem", "Path to the private key for AMPLIFY Central Authentication")
	props.AddStringProperty(pathAuthPublicKey, "/etc/public_key", "Path to the public key for AMPLIFY Central Authentication")
	props.AddStringProperty(pathAuthKeyPassword, "", "Password for the private key, if needed")
	props.AddStringProperty(pathAuthURL, "https://login.axway.com/auth", "AMPLIFY Central authentication URL")
	props.AddStringProperty(pathAuthRealm, "Broker", "AMPLIFY Central authentication Realm")
	props.AddStringProperty(pathAuthClientID, "", "Client ID for the service account")
	props.AddDurationProperty(pathAuthTimeout, 10*time.Second, "Timeout waiting for AxwayID response")
	// ssl properties and command flags
	props.AddStringSliceProperty(pathSSLNextProtos, []string{}, "List of supported application level protocols, comma separated")
	props.AddBoolProperty(pathSSLInsecureSkipVerify, false, "Controls whether a client verifies the server's certificate chain and host name")
	props.AddStringSliceProperty(pathSSLCipherSuites, TLSDefaultCipherSuitesStringSlice(), "List of supported cipher suites, comma separated")
	props.AddStringProperty(pathSSLMinVersion, TLSDefaultMinVersionString(), "Minimum acceptable SSL/TLS protocol version")
	props.AddStringProperty(pathSSLMaxVersion, "0", "Maximum acceptable SSL/TLS protocol version")
	props.AddStringProperty(pathEnvironment, "", "The Environment that the APIs will be associated with in AMPLIFY Central")
	props.AddStringProperty(pathAgentName, "", "The name of the asociated agent resource in AMPLIFY Central")
	props.AddStringProperty(pathProxyURL, "", "The Proxy URL to use for communication to AMPLIFY Central")
<<<<<<< HEAD
	props.AddDurationProperty(pathPollInterval, 60*time.Second, "The time interval at which the central will be polled for subscription processing.")
	props.AddDurationProperty(pathReportActivityFrequency, 5*time.Minute, "The time interval at which the agent polls for event changes for the periodic agent status updater.")
	props.AddDurationProperty(pathClientTimeout, 60*time.Second, "The time interval at which the http client times out making HTTP requests and processing the response.")
=======
	props.AddDurationProperty(pathPollInterval, 60*time.Second, "The time interval at which the central will be polled for subscription processing")
	props.AddDurationProperty(pathReportActivityFrequency, 5*time.Minute, "The time interval at which the agent polls for event changes for the periodic agent status updater")
	props.AddDurationProperty(pathClientTimeout, 60*time.Second, "The time interval at which the http client times out making HTTP requests and processing the response")
>>>>>>> 7b6c51e4
	props.AddStringProperty(pathAPIServerVersion, "v1alpha1", "Version of the API Server")
	props.AddBoolProperty(pathUpdateFromAPIServer, false, "Controls whether to call API Server if the API is not in the local cache")

	if agentType == TraceabilityAgent {
		props.AddStringProperty(pathDeployment, "prod", "AMPLIFY Central")
		props.AddStringProperty(pathLighthouseURL, "https://lighthouse.admin.axway.com", "URL of the Lighthouse")
		props.AddStringProperty(pathPlatformEnvironmentID, "", "Platform Environment ID")
		props.AddBoolProperty(pathPublishUsage, true, "Indicates if the agent can publish usage event to AMPLIFY platform. Default to true")
		// props.AddBoolProperty(pathPublishMetric, true, "Indicates if the agent can publish metric event to AMPLIFY platform. Default to true")
		props.AddDurationProperty(pathEventAggregationInterval, 5*time.Minute, "The time interval at which usage and metric event will be generated")
	} else {
		props.AddStringProperty(pathMode, "publishToEnvironmentAndCatalog", "Agent Mode")
		props.AddStringProperty(pathAdditionalTags, "", "Additional Tags to Add to discovered APIs when publishing to AMPLIFY Central")
		props.AddBoolProperty(pathAppendEnvironmentToTitle, true, "When true API titles and descriptions will be appended with environment name")
		AddSubscriptionConfigProperties(props)
	}
}

// ParseCentralConfig - Parses the Central Config values from the command line
func ParseCentralConfig(props properties.Properties, agentType AgentType) (CentralConfig, error) {
	proxyURL := props.StringPropertyValue(pathProxyURL)
	cfg := &CentralConfiguration{
		AgentType:               agentType,
		TenantID:                props.StringPropertyValue(pathTenantID),
		PollInterval:            props.DurationPropertyValue(pathPollInterval),
		ReportActivityFrequency: props.DurationPropertyValue(pathReportActivityFrequency),
		ClientTimeout:           props.DurationPropertyValue(pathClientTimeout),
		Environment:             props.StringPropertyValue(pathEnvironment),
		TeamName:                props.StringPropertyValue(pathTeam),
		AgentName:               props.StringPropertyValue(pathAgentName),
		Auth: &AuthConfiguration{
			URL:        props.StringPropertyValue(pathAuthURL),
			Realm:      props.StringPropertyValue(pathAuthRealm),
			ClientID:   props.StringPropertyValue(pathAuthClientID),
			PrivateKey: props.StringPropertyValue(pathAuthPrivateKey),
			PublicKey:  props.StringPropertyValue(pathAuthPublicKey),
			KeyPwd:     props.StringPropertyValue(pathAuthKeyPassword),
			Timeout:    props.DurationPropertyValue(pathAuthTimeout),
		},
		TLS: &TLSConfiguration{
			NextProtos:         props.StringSlicePropertyValue(pathSSLNextProtos),
			InsecureSkipVerify: props.BoolPropertyValue(pathSSLInsecureSkipVerify),
			CipherSuites:       NewCipherArray(props.StringSlicePropertyValue(pathSSLCipherSuites)),
			MinVersion:         TLSVersionAsValue(props.StringPropertyValue(pathSSLMinVersion)),
			MaxVersion:         TLSVersionAsValue(props.StringPropertyValue(pathSSLMaxVersion)),
		},
		ProxyURL:            proxyURL,
		UpdateFromAPIServer: props.BoolPropertyValue(pathUpdateFromAPIServer),
	}

	cfg.URL = props.StringPropertyValue(pathURL)
	cfg.PlatformURL = props.StringPropertyValue(pathPlatformURL)
	cfg.APIServerVersion = props.StringPropertyValue(pathAPIServerVersion)

	if agentType == TraceabilityAgent {
		cfg.APICDeployment = props.StringPropertyValue(pathDeployment)
		cfg.LighthouseURL = props.StringPropertyValue(pathLighthouseURL)
		cfg.PlatformEnvironmentID = props.StringPropertyValue(pathPlatformEnvironmentID)
		cfg.PublisUsageEvents = props.BoolPropertyValue(pathPublishUsage)
		// cfg.PublishMetricEvents = props.BoolPropertyValue(pathPublishMetric)
		cfg.EventAggregationInterval = props.DurationPropertyValue(pathEventAggregationInterval)
	} else {
		cfg.Mode = StringAgentModeMap[strings.ToLower(props.StringPropertyValue(pathMode))]
		cfg.TeamName = props.StringPropertyValue(pathTeam)
		cfg.TagsToPublish = props.StringPropertyValue(pathAdditionalTags)
		cfg.AppendEnvironmentToTitle = props.BoolPropertyValue(pathAppendEnvironmentToTitle)

		// set the notifications
		subscriptionConfig := ParseSubscriptionConfig(props)
		cfg.SubscriptionConfiguration = subscriptionConfig
	}

	return cfg, nil
}<|MERGE_RESOLUTION|>--- conflicted
+++ resolved
@@ -561,15 +561,9 @@
 	props.AddStringProperty(pathEnvironment, "", "The Environment that the APIs will be associated with in AMPLIFY Central")
 	props.AddStringProperty(pathAgentName, "", "The name of the asociated agent resource in AMPLIFY Central")
 	props.AddStringProperty(pathProxyURL, "", "The Proxy URL to use for communication to AMPLIFY Central")
-<<<<<<< HEAD
-	props.AddDurationProperty(pathPollInterval, 60*time.Second, "The time interval at which the central will be polled for subscription processing.")
-	props.AddDurationProperty(pathReportActivityFrequency, 5*time.Minute, "The time interval at which the agent polls for event changes for the periodic agent status updater.")
-	props.AddDurationProperty(pathClientTimeout, 60*time.Second, "The time interval at which the http client times out making HTTP requests and processing the response.")
-=======
 	props.AddDurationProperty(pathPollInterval, 60*time.Second, "The time interval at which the central will be polled for subscription processing")
 	props.AddDurationProperty(pathReportActivityFrequency, 5*time.Minute, "The time interval at which the agent polls for event changes for the periodic agent status updater")
 	props.AddDurationProperty(pathClientTimeout, 60*time.Second, "The time interval at which the http client times out making HTTP requests and processing the response")
->>>>>>> 7b6c51e4
 	props.AddStringProperty(pathAPIServerVersion, "v1alpha1", "Version of the API Server")
 	props.AddBoolProperty(pathUpdateFromAPIServer, false, "Controls whether to call API Server if the API is not in the local cache")
 
