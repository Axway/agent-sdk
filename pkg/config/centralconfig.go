--- conflicted
+++ resolved
@@ -194,19 +194,9 @@
 		UsageReporting:            NewUsageReporting(),
 		JobExecutionTimeout:       5 * time.Minute,
 		CacheStorageInterval:      10 * time.Second,
-<<<<<<< HEAD
-		GRPCCfg: GRPCConfig{
-			FetchOnStartup: FetchOnStartup{
-				Retention: 10 * time.Minute,
-				PageSize:  20,
-			},
-		},
-		MigrationSettings: newMigrationConfig(),
-		CredentialConfig:  newCredentialConfig(),
-=======
 		GRPCCfg:                   GRPCConfig{},
 		MigrationSettings:         newMigrationConfig(),
->>>>>>> 609b3357
+		CredentialConfig:          newCredentialConfig(),
 	}
 }
 
