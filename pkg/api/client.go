--- conflicted
+++ resolved
@@ -23,11 +23,7 @@
 	PUT    string = http.MethodPut
 	DELETE string = http.MethodDelete
 
-<<<<<<< HEAD
 	defaultTimeout     = time.Second * 60
-=======
-	defaultTimeout     = time.Second * 30
->>>>>>> d2d5210d
 	responseBufferSize = 2048
 )
 
