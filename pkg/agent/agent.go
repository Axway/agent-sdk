--- conflicted
+++ resolved
@@ -126,37 +126,24 @@
 		return nil
 	}
 
-<<<<<<< HEAD
-	err = initializeTokenRequester(centralCfg)
-	if err != nil {
-		return err
-	}
-
-	// Init apic client when the agent starts, and on config change.
-	agent.apicClient = apic.New(centralCfg, agent.tokenRequester)
-	agent.apicClient.AddCategoryCache(agent.categoryMap)
-
-	if util.IsNotTest() {
-		err = initEnvResources(centralCfg, agent.apicClient)
-		if err != nil {
-			return err
-		}
-=======
 	if agentFeaturesCfg.ConnectionToCentralEnabled() {
 		err = initializeTokenRequester(centralCfg)
 		if err != nil {
 			return err
 		}
-		// Init apic client
-		if agent.apicClient == nil {
-			agent.apicClient = apic.New(centralCfg, agent.tokenRequester)
-			agent.apicClient.AddCache(agent.categoryMap, agent.teamMap)
-		} else {
-			agent.apicClient.SetTokenGetter(agent.tokenRequester)
-			agent.apicClient.OnConfigChange(centralCfg)
-		}
->>>>>>> 6e55ba6d
-	}
+
+		// Init apic client when the agent starts, and on config change.
+		agent.apicClient = apic.New(centralCfg, agent.tokenRequester)
+		agent.apicClient.AddCache(agent.categoryMap, agent.teamMap)
+
+		if util.IsNotTest() {
+			err = initEnvResources(centralCfg, agent.apicClient)
+			if err != nil {
+				return err
+			}
+		}
+	}
+
 	agent.cfg = centralCfg
 	coreapi.SetConfigAgent(centralCfg.GetEnvironmentName(), isRunningInDockerContainer(), centralCfg.GetAgentName())
 
