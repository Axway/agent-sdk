--- conflicted
+++ resolved
@@ -10,23 +10,13 @@
 	"syscall"
 	"time"
 
-<<<<<<< HEAD
-	"github.com/Axway/agent-sdk/pkg/agent/stream"
-=======
-	"github.com/Axway/agent-sdk/pkg/watchmanager/proto"
-
-	wm "github.com/Axway/agent-sdk/pkg/watchmanager"
-	"github.com/sirupsen/logrus"
-
 	"github.com/Axway/agent-sdk/pkg/agent/handler"
 	"github.com/Axway/agent-sdk/pkg/agent/resource"
 	"github.com/Axway/agent-sdk/pkg/agent/stream"
 
->>>>>>> d375a650
 	coreapi "github.com/Axway/agent-sdk/pkg/api"
 	"github.com/Axway/agent-sdk/pkg/apic"
 	apiV1 "github.com/Axway/agent-sdk/pkg/apic/apiserver/models/api/v1"
-	"github.com/Axway/agent-sdk/pkg/apic/apiserver/models/management/v1alpha1"
 	"github.com/Axway/agent-sdk/pkg/apic/auth"
 	"github.com/Axway/agent-sdk/pkg/cache"
 	"github.com/Axway/agent-sdk/pkg/config"
@@ -353,44 +343,13 @@
 }
 
 func startStreamMode(agent agentData) error {
-<<<<<<< HEAD
 	cs, err := stream.NewCentralStreamer(
 		agent.cfg,
 		agent.tokenRequester,
-		stream.NewAPISvcHandler(agent.apiMap),
-		stream.NewInstanceHandler(agent.instanceMap),
-		stream.NewCategoryHandler(agent.categoryMap),
-=======
-	host := agent.cfg.GetURL()
-	tenantID := agent.cfg.GetTenantID()
-	insecure := agent.cfg.GetTLSConfig().IsInsecureSkipVerify()
-
-	rc := stream.NewResourceClient(
-		host+"/apis",
-		tenantID,
-		coreapi.NewClient(agent.cfg.GetTLSConfig(), agent.cfg.GetProxyURL()),
-		agent.tokenRequester,
-	)
-	wt, err := getWatchTopic(rc)
-	if err != nil {
-		return err
-	}
-
-	manager, err := newWatchManager(host, tenantID, insecure, agent.tokenRequester, wt.Name)
-	if err != nil {
-		return fmt.Errorf("could not start the watch manager: %s", err)
-	}
-
-	stopCh, events := make(chan interface{}), make(chan *proto.Event)
-
-	eventListener := stream.NewEventListener(
-		events,
-		rc,
 		handler.NewAPISvcHandler(agent.apiMap),
 		handler.NewInstanceHandler(agent.instanceMap),
 		handler.NewCategoryHandler(agent.categoryMap),
 		handler.NewAgentResourceHandler(agent.agentResourceManager),
->>>>>>> d375a650
 	)
 
 	if err != nil {
@@ -402,35 +361,4 @@
 	_, err = jobs.RegisterChannelJobWithName(streamJob, stopCh, "Stream Client")
 
 	return err
-<<<<<<< HEAD
-=======
-}
-
-func getWatchTopic(rc stream.ResourceClient) (*v1alpha1.WatchTopic, error) {
-	env := agent.cfg.GetEnvironmentName()
-	agentName := agent.cfg.GetAgentName()
-
-	wtName := getWatchTopicName(env, agentName, agent.cfg.GetAgentType())
-	wt, err := stream.GetCachedWatchTopic(cache.New(), wtName)
-	if err != nil || wt == nil {
-		wt, err = stream.GetOrCreateWatchTopic(wtName, env, rc, agent.cfg.GetAgentType())
-		if err != nil {
-			return nil, err
-		}
-		// cache the watch topic
-	}
-	return wt, err
-}
-
-func getWatchTopicName(envName, agentName string, agentType config.AgentType) string {
-	wtName := agentName
-	if wtName == "" {
-		wtName = envName
-	}
-	return wtName + getWatchTopicNameSuffix(agentType)
-}
-
-func getWatchTopicNameSuffix(agentType config.AgentType) string {
-	return "-" + resource.AgentTypesMap[agentType]
->>>>>>> d375a650
 }