--- conflicted
+++ resolved
@@ -153,18 +153,8 @@
 
 		if util.IsNotTest() && agent.agentFeaturesCfg.ConnectionToCentralEnabled() {
 			StartAgentStatusUpdate()
-<<<<<<< HEAD
-
-			err := startAPIServiceCache()
-			if err != nil {
-				return err
-			}
-
-			startTeamACLCache(agent.cfg, agent.apicClient, agent.cacheManager)
-=======
 			startAPIServiceCache()
 			startTeamACLCache()
->>>>>>> 369126f1
 
 			err = registerSubscriptionWebhook(agent.cfg.GetAgentType(), agent.apicClient)
 			if err != nil {
