--- conflicted
+++ resolved
@@ -185,13 +185,8 @@
 
 	// register the update cache job
 	newDiscoveryCacheJob := newDiscoveryCache(false)
-<<<<<<< HEAD
-	if !agent.useGrpc {
+	if !agent.cfg.IsUsingGRPC() {
 		checkStatus = agent.apicClient.Healthcheck
-=======
-	if !agent.cfg.IsUsingGRPC() {
-
->>>>>>> 4687ca04
 		id, err := jobs.RegisterIntervalJobWithName(newDiscoveryCacheJob, agent.cfg.GetPollInterval(), "New APIs Cache")
 		if err != nil {
 			log.Errorf("could not start the New APIs cache update job: %v", err.Error())
@@ -214,29 +209,9 @@
 			return
 		}
 
-<<<<<<< HEAD
 		checkStatus = stream.HealthCheck(manager)
-=======
-	watchTopic := agent.cfg.GetWatchTopic()
-	if watchTopic == "" {
-		log.Errorf("could not start event watch manager to update api cache: watch topic not configured")
-		return
-	}
-	c := stream.NewClient(
-		host+"/apis",
-		tenantID,
-		watchTopic,
-		agent.tokenRequester,
-		api.NewClient(agent.cfg.GetTLSConfig(), ""),
-		manager,
-		stream.NewAPISvcHandler(agent.apiMap),
-		stream.NewInstanceHandler(cache.New()),
-		stream.NewCategoryHandler(agent.categoryMap),
-		// TODO: agents should be able to pass in their own handlers.
-	)
->>>>>>> 4687ca04
-
-		watchTopic := os.Getenv("CENTRAL_WATCH_TOPIC")
+
+		watchTopic := agent.cfg.GetWatchTopic()
 		if watchTopic == "" {
 			log.Errorf("could not start event watch manager to update api cache: watch topic not configured")
 			return
