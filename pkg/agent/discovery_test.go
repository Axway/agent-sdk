package agent

import (
	"encoding/json"
	"net/http"
	"net/http/httptest"
	"strings"
	"sync"
	"testing"

	"github.com/Axway/agent-sdk/pkg/apic/definitions"
	"github.com/Axway/agent-sdk/pkg/apic/mock"

	"github.com/Axway/agent-sdk/pkg/apic"
	v1 "github.com/Axway/agent-sdk/pkg/apic/apiserver/models/api/v1"
	"github.com/Axway/agent-sdk/pkg/apic/apiserver/models/management/v1alpha1"
<<<<<<< HEAD
=======
	"github.com/Axway/agent-sdk/pkg/apic/auth"
	corecfg "github.com/Axway/agent-sdk/pkg/config"
>>>>>>> 5a049ec9
	hc "github.com/Axway/agent-sdk/pkg/util/healthcheck"
	"github.com/stretchr/testify/assert"
)

<<<<<<< HEAD
=======
type mockSvcClient struct {
	apiSvc *v1alpha1.APIService
	err    error
}

func (m mockSvcClient) SetTokenGetter(_ auth.PlatformTokenGetter) {
}

func (m mockSvcClient) SetConfig(_ corecfg.CentralConfig) {
}

func (m mockSvcClient) PublishService(_ *apic.ServiceBody) (*v1alpha1.APIService, error) {
	return m.apiSvc, nil
}

func (m mockSvcClient) RegisterSubscriptionWebhook() error {
	return m.err
}

func (m mockSvcClient) RegisterSubscriptionSchema(schema apic.SubscriptionSchema, update bool) error {
	return nil
}

func (m mockSvcClient) UpdateSubscriptionSchema(schema apic.SubscriptionSchema) error {
	return nil
}

func (m mockSvcClient) GetSubscriptionManager() apic.SubscriptionManager {
	return nil
}

func (m mockSvcClient) GetCatalogItemIDForConsumerInstance(instanceID string) (string, error) {
	return "", nil
}

func (m mockSvcClient) DeleteAPIServiceInstance(name string) error {
	return nil
}

func (m mockSvcClient) DeleteConsumerInstance(name string) error {
	return nil
}

func (m mockSvcClient) DeleteServiceByName(name string) error {
	return nil
}

func (m mockSvcClient) GetConsumerInstanceByID(id string) (*v1alpha1.ConsumerInstance, error) {
	return nil, nil
}

func (m mockSvcClient) GetConsumerInstancesByExternalAPIID(externalAPIID string) ([]*v1alpha1.ConsumerInstance, error) {
	return nil, nil
}

func (m mockSvcClient) UpdateConsumerInstanceSubscriptionDefinition(externalAPIID, subscriptionDefinitionName string) error {
	return nil
}

func (m mockSvcClient) GetUserEmailAddress(ID string) (string, error) {
	return "", nil
}

func (m mockSvcClient) GetUserName(ID string) (string, error) {
	return "", nil
}

func (m mockSvcClient) GetSubscriptionsForCatalogItem(states []string, catalogItemID string) ([]apic.CentralSubscription, error) {
	return nil, nil
}

func (m mockSvcClient) GetSubscriptionDefinitionPropertiesForCatalogItem(catalogItemID, propertyKey string) (apic.SubscriptionSchema, error) {
	return nil, nil
}

func (m mockSvcClient) UpdateSubscriptionDefinitionPropertiesForCatalogItem(catalogItemID, propertyKey string, schema apic.SubscriptionSchema) error {
	return nil
}

func (m mockSvcClient) GetCatalogItemName(ID string) (string, error) {
	return "", nil
}

func (m mockSvcClient) ExecuteAPI(method, url string, queryParam map[string]string, buffer []byte) ([]byte, error) {
	return nil, nil
}

func (m mockSvcClient) Healthcheck(name string) *hc.Status {
	return nil
}

func (m mockSvcClient) GetAPIRevisions(query map[string]string, stage string) ([]*v1alpha1.APIServiceRevision, error) {
	return nil, nil
}

func (m mockSvcClient) GetAPIServiceRevisions(query map[string]string, URL, stage string) ([]*v1alpha1.APIServiceRevision, error) {
	return nil, nil
}

func (m mockSvcClient) GetAPIServiceInstances(query map[string]string, URL string) ([]*v1alpha1.APIServiceInstance, error) {
	return nil, nil
}

func (m mockSvcClient) GetAPIV1ResourceInstances(query map[string]string, URL string) ([]*v1.ResourceInstance, error) {
	return nil, nil
}

func (m mockSvcClient) GetAPIV1ResourceInstancesWithPageSize(query map[string]string, URL string, pageSize int) ([]*v1.ResourceInstance, error) {
	return nil, nil
}

func (m mockSvcClient) GetAPIServiceByName(name string) (*v1alpha1.APIService, error) {
	return nil, nil
}

func (m mockSvcClient) GetAPIServiceInstanceByName(name string) (*v1alpha1.APIServiceInstance, error) {
	return nil, nil
}

func (m mockSvcClient) GetAPIRevisionByName(name string) (*v1alpha1.APIServiceRevision, error) {
	return nil, nil
}

func (m mockSvcClient) CreateCategory(name string) (*catalog.Category, error) {
	return nil, nil
}

func (m mockSvcClient) GetOrCreateCategory(category string) string {
	return ""
}

func (m mockSvcClient) GetEnvironment() (*v1alpha1.Environment, error) {
	return nil, nil
}

func (m mockSvcClient) GetCentralTeamByName(name string) (*definitions.PlatformTeam, error) {
	return nil, nil
}

func (m mockSvcClient) GetTeam(query map[string]string) ([]definitions.PlatformTeam, error) {
	return nil, nil
}

func (m mockSvcClient) GetAccessControlList(aclName string) (*v1alpha1.AccessControlList, error) {
	return nil, nil
}

func (m mockSvcClient) UpdateAccessControlList(acl *v1alpha1.AccessControlList) (*v1alpha1.AccessControlList, error) {
	return nil, nil
}

func (m mockSvcClient) CreateAccessControlList(acl *v1alpha1.AccessControlList) (*v1alpha1.AccessControlList, error) {
	return nil, nil
}

func (m mockSvcClient) UpdateAPIV1ResourceInstance(url string, ri *v1.ResourceInstance) (*v1.ResourceInstance, error) {
	return nil, nil
}

func (m mockSvcClient) CreateSubResourceScoped(scopeKindPlural, scopeName, resKindPlural, name, group, version string, subs map[string]interface{}) error {
	return nil
}

func (m mockSvcClient) CreateSubResourceUnscoped(kindPlural, name, group, version string, subs map[string]interface{}) error {
	return nil
}

func (m mockSvcClient) GetResource(url string) (*v1.ResourceInstance, error) {
	return nil, nil
}

func (m mockSvcClient) CreateResource(url string, bts []byte) (*v1.ResourceInstance, error) {
	return nil, nil
}

func (m mockSvcClient) UpdateResource(url string, bts []byte) (*v1.ResourceInstance, error) {
	return nil, nil
}

>>>>>>> 5a049ec9
func TestDiscoveryCache(t *testing.T) {
	dcj := newDiscoveryCache(nil, true, &sync.Mutex{}, nil)
	dcj.getHCStatus = func(_ string) hc.StatusLevel {
		return hc.OK
	}
	attributeKey := "Attr1"
	attributeValue := "testValue"
	emptyAPISvc := []v1.ResourceInstance{}
	apiSvc1 := v1.ResourceInstance{
		ResourceMeta: v1.ResourceMeta{
			GroupVersionKind: v1alpha1.APIServiceGVK(),
			Name:             "testAPIService1",
			SubResources: map[string]interface{}{
				definitions.XAgentDetails: map[string]interface{}{
					definitions.AttrExternalAPIID:         "1111",
					definitions.AttrExternalAPIPrimaryKey: "1234",
					definitions.AttrExternalAPIName:       "NAME",
					attributeKey:                          attributeValue,
				},
			},
		},
	}
	apiSvc2 := v1.ResourceInstance{
		ResourceMeta: v1.ResourceMeta{
			GroupVersionKind: v1alpha1.APIServiceGVK(),
			Name:             "testAPIService2",
			SubResources: map[string]interface{}{
				definitions.XAgentDetails: map[string]interface{}{
					definitions.AttrExternalAPIID: "2222",
				},
			},
		},
	}
	var serverAPISvcResponse []v1.ResourceInstance
	environmentRes := &v1alpha1.Environment{
		ResourceMeta: v1.ResourceMeta{
			Metadata: v1.Metadata{ID: "123"},
			Name:     "test",
			Title:    "test",
		},
	}
	teams := []definitions.PlatformTeam{
		{
			ID:      "123",
			Name:    "name",
			Default: true,
		},
	}
	s := httptest.NewServer(http.HandlerFunc(func(resp http.ResponseWriter, req *http.Request) {
		if strings.Contains(req.RequestURI, "/auth") {
			token := "{\"access_token\":\"somevalue\",\"expires_in\": 12235677}"
			resp.Write([]byte(token))
			return
		}

		if strings.Contains(req.RequestURI, "/apis/management/v1alpha1/environments/test/apiservices") {
			buf, _ := json.Marshal(serverAPISvcResponse)
			resp.Write(buf)
			return
		}

		if strings.Contains(req.RequestURI, "/apis/management/v1alpha1/environments/test") {
			buf, _ := json.Marshal(environmentRes)
			resp.Write(buf)
			return
		}

		if strings.Contains(req.RequestURI, "/api/v1/platformTeams") {
			buf, _ := json.Marshal(teams)
			resp.Write(buf)
			return
		}
	}))
	defer s.Close()

	cfg := createCentralCfg(s.URL, "test")
	resetResources()
	err := Initialize(cfg)
	assert.Nil(t, err)

	assert.True(t, dcj.Ready())
	assert.Nil(t, dcj.Status())

	serverAPISvcResponse = emptyAPISvc
	dcj.updateAPICache()
	assert.Equal(t, 0, len(agent.cacheManager.GetAPIServiceKeys()))
	assert.False(t, IsAPIPublishedByID("1111"))
	assert.False(t, IsAPIPublishedByID("2222"))

	serverAPISvcResponse = []v1.ResourceInstance{apiSvc1}
	dcj.updateAPICache()
	assert.Equal(t, 1, len(agent.cacheManager.GetAPIServiceKeys()))
	assert.True(t, IsAPIPublishedByID("1111"))
	assert.False(t, IsAPIPublishedByID("2222"))
	assert.Equal(t, "1111", GetAttributeOnPublishedAPIByID("1111", definitions.AttrExternalAPIID))
	assert.Equal(t, "", GetAttributeOnPublishedAPIByID("2222", definitions.AttrExternalAPIID))
	assert.Equal(t, attributeValue, GetAttributeOnPublishedAPIByPrimaryKey("1234", attributeKey))
	assert.Equal(t, attributeValue, GetAttributeOnPublishedAPIByName("NAME", attributeKey))

	apicClient := agent.apicClient
	var apiSvc v1alpha1.APIService
	apiSvc.FromInstance(&apiSvc2)
	agent.apicClient = &mock.Client{
		PublishServiceMock: func(serviceBody *apic.ServiceBody) (*v1alpha1.APIService, error) {
			return &apiSvc, nil
		},
	}
	StartAgentStatusUpdate()
	PublishAPI(apic.ServiceBody{})
	agent.apicClient = apicClient
	assert.Equal(t, 2, len(agent.cacheManager.GetAPIServiceKeys()))
	assert.True(t, IsAPIPublishedByID("1111"))
	assert.True(t, IsAPIPublishedByID("2222"))

	serverAPISvcResponse = []v1.ResourceInstance{apiSvc1}
	dcj.updateAPICache()
	assert.Equal(t, 1, len(agent.cacheManager.GetAPIServiceKeys()))
	assert.True(t, IsAPIPublishedByID("1111"))
	assert.True(t, IsAPIPublishedByPrimaryKey("1234"))
	assert.False(t, IsAPIPublishedByID("2222"))
}<|MERGE_RESOLUTION|>--- conflicted
+++ resolved
@@ -14,197 +14,10 @@
 	"github.com/Axway/agent-sdk/pkg/apic"
 	v1 "github.com/Axway/agent-sdk/pkg/apic/apiserver/models/api/v1"
 	"github.com/Axway/agent-sdk/pkg/apic/apiserver/models/management/v1alpha1"
-<<<<<<< HEAD
-=======
-	"github.com/Axway/agent-sdk/pkg/apic/auth"
-	corecfg "github.com/Axway/agent-sdk/pkg/config"
->>>>>>> 5a049ec9
 	hc "github.com/Axway/agent-sdk/pkg/util/healthcheck"
 	"github.com/stretchr/testify/assert"
 )
 
-<<<<<<< HEAD
-=======
-type mockSvcClient struct {
-	apiSvc *v1alpha1.APIService
-	err    error
-}
-
-func (m mockSvcClient) SetTokenGetter(_ auth.PlatformTokenGetter) {
-}
-
-func (m mockSvcClient) SetConfig(_ corecfg.CentralConfig) {
-}
-
-func (m mockSvcClient) PublishService(_ *apic.ServiceBody) (*v1alpha1.APIService, error) {
-	return m.apiSvc, nil
-}
-
-func (m mockSvcClient) RegisterSubscriptionWebhook() error {
-	return m.err
-}
-
-func (m mockSvcClient) RegisterSubscriptionSchema(schema apic.SubscriptionSchema, update bool) error {
-	return nil
-}
-
-func (m mockSvcClient) UpdateSubscriptionSchema(schema apic.SubscriptionSchema) error {
-	return nil
-}
-
-func (m mockSvcClient) GetSubscriptionManager() apic.SubscriptionManager {
-	return nil
-}
-
-func (m mockSvcClient) GetCatalogItemIDForConsumerInstance(instanceID string) (string, error) {
-	return "", nil
-}
-
-func (m mockSvcClient) DeleteAPIServiceInstance(name string) error {
-	return nil
-}
-
-func (m mockSvcClient) DeleteConsumerInstance(name string) error {
-	return nil
-}
-
-func (m mockSvcClient) DeleteServiceByName(name string) error {
-	return nil
-}
-
-func (m mockSvcClient) GetConsumerInstanceByID(id string) (*v1alpha1.ConsumerInstance, error) {
-	return nil, nil
-}
-
-func (m mockSvcClient) GetConsumerInstancesByExternalAPIID(externalAPIID string) ([]*v1alpha1.ConsumerInstance, error) {
-	return nil, nil
-}
-
-func (m mockSvcClient) UpdateConsumerInstanceSubscriptionDefinition(externalAPIID, subscriptionDefinitionName string) error {
-	return nil
-}
-
-func (m mockSvcClient) GetUserEmailAddress(ID string) (string, error) {
-	return "", nil
-}
-
-func (m mockSvcClient) GetUserName(ID string) (string, error) {
-	return "", nil
-}
-
-func (m mockSvcClient) GetSubscriptionsForCatalogItem(states []string, catalogItemID string) ([]apic.CentralSubscription, error) {
-	return nil, nil
-}
-
-func (m mockSvcClient) GetSubscriptionDefinitionPropertiesForCatalogItem(catalogItemID, propertyKey string) (apic.SubscriptionSchema, error) {
-	return nil, nil
-}
-
-func (m mockSvcClient) UpdateSubscriptionDefinitionPropertiesForCatalogItem(catalogItemID, propertyKey string, schema apic.SubscriptionSchema) error {
-	return nil
-}
-
-func (m mockSvcClient) GetCatalogItemName(ID string) (string, error) {
-	return "", nil
-}
-
-func (m mockSvcClient) ExecuteAPI(method, url string, queryParam map[string]string, buffer []byte) ([]byte, error) {
-	return nil, nil
-}
-
-func (m mockSvcClient) Healthcheck(name string) *hc.Status {
-	return nil
-}
-
-func (m mockSvcClient) GetAPIRevisions(query map[string]string, stage string) ([]*v1alpha1.APIServiceRevision, error) {
-	return nil, nil
-}
-
-func (m mockSvcClient) GetAPIServiceRevisions(query map[string]string, URL, stage string) ([]*v1alpha1.APIServiceRevision, error) {
-	return nil, nil
-}
-
-func (m mockSvcClient) GetAPIServiceInstances(query map[string]string, URL string) ([]*v1alpha1.APIServiceInstance, error) {
-	return nil, nil
-}
-
-func (m mockSvcClient) GetAPIV1ResourceInstances(query map[string]string, URL string) ([]*v1.ResourceInstance, error) {
-	return nil, nil
-}
-
-func (m mockSvcClient) GetAPIV1ResourceInstancesWithPageSize(query map[string]string, URL string, pageSize int) ([]*v1.ResourceInstance, error) {
-	return nil, nil
-}
-
-func (m mockSvcClient) GetAPIServiceByName(name string) (*v1alpha1.APIService, error) {
-	return nil, nil
-}
-
-func (m mockSvcClient) GetAPIServiceInstanceByName(name string) (*v1alpha1.APIServiceInstance, error) {
-	return nil, nil
-}
-
-func (m mockSvcClient) GetAPIRevisionByName(name string) (*v1alpha1.APIServiceRevision, error) {
-	return nil, nil
-}
-
-func (m mockSvcClient) CreateCategory(name string) (*catalog.Category, error) {
-	return nil, nil
-}
-
-func (m mockSvcClient) GetOrCreateCategory(category string) string {
-	return ""
-}
-
-func (m mockSvcClient) GetEnvironment() (*v1alpha1.Environment, error) {
-	return nil, nil
-}
-
-func (m mockSvcClient) GetCentralTeamByName(name string) (*definitions.PlatformTeam, error) {
-	return nil, nil
-}
-
-func (m mockSvcClient) GetTeam(query map[string]string) ([]definitions.PlatformTeam, error) {
-	return nil, nil
-}
-
-func (m mockSvcClient) GetAccessControlList(aclName string) (*v1alpha1.AccessControlList, error) {
-	return nil, nil
-}
-
-func (m mockSvcClient) UpdateAccessControlList(acl *v1alpha1.AccessControlList) (*v1alpha1.AccessControlList, error) {
-	return nil, nil
-}
-
-func (m mockSvcClient) CreateAccessControlList(acl *v1alpha1.AccessControlList) (*v1alpha1.AccessControlList, error) {
-	return nil, nil
-}
-
-func (m mockSvcClient) UpdateAPIV1ResourceInstance(url string, ri *v1.ResourceInstance) (*v1.ResourceInstance, error) {
-	return nil, nil
-}
-
-func (m mockSvcClient) CreateSubResourceScoped(scopeKindPlural, scopeName, resKindPlural, name, group, version string, subs map[string]interface{}) error {
-	return nil
-}
-
-func (m mockSvcClient) CreateSubResourceUnscoped(kindPlural, name, group, version string, subs map[string]interface{}) error {
-	return nil
-}
-
-func (m mockSvcClient) GetResource(url string) (*v1.ResourceInstance, error) {
-	return nil, nil
-}
-
-func (m mockSvcClient) CreateResource(url string, bts []byte) (*v1.ResourceInstance, error) {
-	return nil, nil
-}
-
-func (m mockSvcClient) UpdateResource(url string, bts []byte) (*v1.ResourceInstance, error) {
-	return nil, nil
-}
-
->>>>>>> 5a049ec9
 func TestDiscoveryCache(t *testing.T) {
 	dcj := newDiscoveryCache(nil, true, &sync.Mutex{}, nil)
 	dcj.getHCStatus = func(_ string) hc.StatusLevel {
