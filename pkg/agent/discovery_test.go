package agent

import (
	"encoding/json"
	"net/http"
	"net/http/httptest"
	"strings"
	"sync"
	"testing"

	"github.com/Axway/agent-sdk/pkg/apic"
	v1 "github.com/Axway/agent-sdk/pkg/apic/apiserver/models/api/v1"
	catalog "github.com/Axway/agent-sdk/pkg/apic/apiserver/models/catalog/v1alpha1"
	"github.com/Axway/agent-sdk/pkg/apic/apiserver/models/management/v1alpha1"
	"github.com/Axway/agent-sdk/pkg/apic/auth"
	"github.com/Axway/agent-sdk/pkg/cache"
	corecfg "github.com/Axway/agent-sdk/pkg/config"
	hc "github.com/Axway/agent-sdk/pkg/util/healthcheck"
	"github.com/stretchr/testify/assert"
)

type mockSvcClient struct {
	apiSvc *v1alpha1.APIService
	err    error
}

func (m *mockSvcClient) GetEnvironment() (*v1alpha1.Environment, error) {
	return nil, nil
}

func (m *mockSvcClient) GetCentralTeamByName(_ string) (*apic.PlatformTeam, error) {
	return nil, nil
}

func (m *mockSvcClient) GetAPIRevisions(queryParams map[string]string, stage string) ([]*v1alpha1.APIServiceRevision, error) {
	return nil, nil
}

func (m *mockSvcClient) GetAPIServiceInstances(queryParams map[string]string, URL string) ([]*v1alpha1.APIServiceInstance, error) {
	return nil, nil
}

func (m *mockSvcClient) GetAPIServiceRevisions(queryParams map[string]string, URL, stage string) ([]*v1alpha1.APIServiceRevision, error) {
	return nil, nil
}

func (m *mockSvcClient) GetAPIV1ResourceInstancesWithPageSize(queryParams map[string]string, URL string, pageSize int) ([]*v1.ResourceInstance, error) {
	return nil, nil
}

func (m *mockSvcClient) GetAPIV1ResourceInstances(queryParams map[string]string, URL string) ([]*v1.ResourceInstance, error) {
	return nil, nil
}

func (m *mockSvcClient) CreateCategory(categoryName string) (*catalog.Category, error) {
	return nil, nil
}

func (m *mockSvcClient) AddCache(categoryCache, teamCache cache.Cache) {}

func (m *mockSvcClient) GetOrCreateCategory(category string) string {
	return ""
}

func (m *mockSvcClient) GetAPIServiceByName(serviceName string) (*v1alpha1.APIService, error) {
	return nil, nil
}

func (m *mockSvcClient) GetAPIRevisionByName(revisionName string) (*v1alpha1.APIServiceRevision, error) {
	return nil, nil
}

func (m *mockSvcClient) GetAPIServiceInstanceByName(instanceName string) (*v1alpha1.APIServiceInstance, error) {
	return nil, nil
}

func (m *mockSvcClient) SetTokenGetter(tokenGetter auth.PlatformTokenGetter) {}

func (m *mockSvcClient) PublishService(serviceBody *apic.ServiceBody) (*v1alpha1.APIService, error) {
	return m.apiSvc, nil
}
func (m *mockSvcClient) RegisterSubscriptionWebhook() error {
	return m.err
}

func (m *mockSvcClient) RegisterSubscriptionSchema(subscriptionSchema apic.SubscriptionSchema, update bool) error {
	return nil
}

func (m *mockSvcClient) UpdateSubscriptionSchema(subscriptionSchema apic.SubscriptionSchema) error {
	return nil
}

func (m *mockSvcClient) GetSubscriptionManager() apic.SubscriptionManager { return nil }

func (m *mockSvcClient) GetCatalogItemIDForConsumerInstance(instanceID string) (string, error) {
	return "", nil
}
func (m *mockSvcClient) DeleteServiceByAPIID(externalAPIID string) error    { return nil }
func (m *mockSvcClient) DeleteConsumerInstance(instanceName string) error   { return nil }
func (m *mockSvcClient) DeleteAPIServiceInstance(instanceName string) error { return nil }
func (m *mockSvcClient) UpdateConsumerInstanceSubscriptionDefinition(externalAPIID, subscriptionDefinitionName string) error {
	return nil
}
func (m *mockSvcClient) GetConsumerInstanceByID(consumerInstanceID string) (*v1alpha1.ConsumerInstance, error) {
	return nil, nil
}
func (m *mockSvcClient) GetConsumerInstancesByExternalAPIID(consumerInstanceID string) ([]*v1alpha1.ConsumerInstance, error) {
	return nil, nil
}

func (m *mockSvcClient) GetUserName(ID string) (string, error)         { return "", nil }
func (m *mockSvcClient) GetUserEmailAddress(ID string) (string, error) { return "", nil }
func (m *mockSvcClient) GetSubscriptionsForCatalogItem(states []string, instanceID string) ([]apic.CentralSubscription, error) {
	return nil, nil
}
func (m *mockSvcClient) GetSubscriptionDefinitionPropertiesForCatalogItem(catalogItemID, propertyKey string) (apic.SubscriptionSchema, error) {
	return nil, nil
}
func (m *mockSvcClient) Healthcheck(name string) *hc.Status {
	return &hc.Status{Result: hc.OK}
}

// UpdateSubscriptionDefinitionPropertiesForCatalogItem -
func (m *mockSvcClient) UpdateSubscriptionDefinitionPropertiesForCatalogItem(catalogItemID, propertyKey string, subscriptionSchema apic.SubscriptionSchema) error {
	return nil
}

func (m *mockSvcClient) GetCatalogItemName(ID string) (string, error) { return "", nil }
func (m *mockSvcClient) ExecuteAPI(method, url string, queryParam map[string]string, buffer []byte) ([]byte, error) {
	return nil, nil
}
func (m *mockSvcClient) OnConfigChange(cfg corecfg.CentralConfig) {}

func (m *mockSvcClient) SetConfig(cfg corecfg.CentralConfig) {}

func (m *mockSvcClient) GetTeam(queryParams map[string]string) ([]apic.PlatformTeam, error) {
	return nil, nil
}

func (m *mockSvcClient) GetAccessControlList(aclName string) (*v1alpha1.AccessControlList, error) {
	return nil, nil
}

func (m *mockSvcClient) UpdateAccessControlList(acl *v1alpha1.AccessControlList) (*v1alpha1.AccessControlList, error) {
	return nil, nil
}

func (m *mockSvcClient) CreateAccessControlList(acl *v1alpha1.AccessControlList) (*v1alpha1.AccessControlList, error) {
	return nil, nil
}

<<<<<<< HEAD
var oldUpdateCacheForExternalAPIID = updateCacheForExternalAPIID
var oldUpdateCacheForExternalAPIName = updateCacheForExternalAPIName
var oldUpdateCacheForExternalAPI = updateCacheForExternalAPI

func fakeCacheUpdateCalls() {
	updateCacheForExternalAPIID = func(string) (*v1.ResourceInstance, error) { return nil, nil }
	updateCacheForExternalAPIName = func(string) (*v1.ResourceInstance, error) { return nil, nil }
	updateCacheForExternalAPI = func(map[string]string) (*v1.ResourceInstance, error) { return nil, nil }
}

func restoreCacheUpdateCalls() {
	updateCacheForExternalAPIID = oldUpdateCacheForExternalAPIID
	updateCacheForExternalAPIName = oldUpdateCacheForExternalAPIName
	updateCacheForExternalAPI = oldUpdateCacheForExternalAPI
}

func TestDiscoveryCache(t *testing.T) {
	fakeCacheUpdateCalls()
	dcj := newDiscoveryCache(nil, true, &sync.Mutex{})
=======
func TestDiscoveryCache(t *testing.T) {
	dcj := newDiscoveryCache(true)
	dcj.getHCStatus = func(_ string) hc.StatusLevel {
		return hc.OK
	}
>>>>>>> dbeb9cd6
	attributeKey := "Attr1"
	attributeValue := "testValue"
	emptyAPISvc := []v1.ResourceInstance{}
	apiSvc1 := v1.ResourceInstance{
		ResourceMeta: v1.ResourceMeta{
			GroupVersionKind: v1alpha1.APIServiceGVK(),
			Name:             "testAPIService1",
			Attributes: map[string]string{
				apic.AttrExternalAPIID:         "1111",
				apic.AttrExternalAPIPrimaryKey: "1234",
				apic.AttrExternalAPIName:       "NAME",
				attributeKey:                   attributeValue,
			},
		},
	}
	apiSvc2 := v1.ResourceInstance{
		ResourceMeta: v1.ResourceMeta{
			GroupVersionKind: v1alpha1.APIServiceGVK(),
			Name:             "testAPIService2",
			Attributes: map[string]string{
				apic.AttrExternalAPIID: "2222",
			},
		},
	}
	var serverAPISvcResponse []v1.ResourceInstance
	environmentRes := &v1alpha1.Environment{
		ResourceMeta: v1.ResourceMeta{
			Metadata: v1.Metadata{ID: "123"},
			Name:     "test",
			Title:    "test",
		},
	}
	teams := []apic.PlatformTeam{
		{
			ID:      "123",
			Name:    "name",
			Default: true,
		},
	}
	s := httptest.NewServer(http.HandlerFunc(func(resp http.ResponseWriter, req *http.Request) {
		if strings.Contains(req.RequestURI, "/auth") {
			token := "{\"access_token\":\"somevalue\",\"expires_in\": 12235677}"
			resp.Write([]byte(token))
			return
		}

		if strings.Contains(req.RequestURI, "/apis/management/v1alpha1/environments/test/apiservices") {
			buf, _ := json.Marshal(serverAPISvcResponse)
			resp.Write(buf)
			return
		}

		if strings.Contains(req.RequestURI, "/apis/management/v1alpha1/environments/test") {
			buf, _ := json.Marshal(environmentRes)
			resp.Write(buf)
			return
		}

		if strings.Contains(req.RequestURI, "/api/v1/platformTeams") {
			buf, _ := json.Marshal(teams)
			resp.Write(buf)
			return
		}
	}))
	defer s.Close()

	cfg := createCentralCfg(s.URL, "test")
	resetResources()
	err := Initialize(cfg)
	assert.Nil(t, err)

	assert.True(t, dcj.Ready())
	assert.Nil(t, dcj.Status())

	serverAPISvcResponse = emptyAPISvc
	dcj.updateAPICache()
	assert.Equal(t, 0, len(agent.cacheManager.GetAPIServiceKeys()))
	assert.False(t, IsAPIPublishedByID("1111"))
	assert.False(t, IsAPIPublishedByID("2222"))

	serverAPISvcResponse = []v1.ResourceInstance{apiSvc1}
	dcj.updateAPICache()
	assert.Equal(t, 1, len(agent.cacheManager.GetAPIServiceKeys()))
	assert.True(t, IsAPIPublishedByID("1111"))
	assert.False(t, IsAPIPublishedByID("2222"))
	assert.Equal(t, "1111", GetAttributeOnPublishedAPIByID("1111", apic.AttrExternalAPIID))
	assert.Equal(t, "", GetAttributeOnPublishedAPIByID("2222", apic.AttrExternalAPIID))
	assert.Equal(t, attributeValue, GetAttributeOnPublishedAPIByPrimaryKey("1234", attributeKey))
	assert.Equal(t, attributeValue, GetAttributeOnPublishedAPIByName("NAME", attributeKey))

	apicClient := agent.apicClient
	var apiSvc v1alpha1.APIService
	apiSvc.FromInstance(&apiSvc2)
	agent.apicClient = &mockSvcClient{apiSvc: &apiSvc}
	StartAgentStatusUpdate()
	PublishAPI(apic.ServiceBody{})
	agent.apicClient = apicClient
	assert.Equal(t, 2, len(agent.cacheManager.GetAPIServiceKeys()))
	assert.True(t, IsAPIPublishedByID("1111"))
	assert.True(t, IsAPIPublishedByID("2222"))

	serverAPISvcResponse = []v1.ResourceInstance{apiSvc1}
	dcj.updateAPICache()
	assert.Equal(t, 1, len(agent.cacheManager.GetAPIServiceKeys()))
	assert.True(t, IsAPIPublishedByID("1111"))
	assert.True(t, IsAPIPublishedByPrimaryKey("1234"))
	assert.False(t, IsAPIPublishedByID("2222"))
}<|MERGE_RESOLUTION|>--- conflicted
+++ resolved
@@ -150,33 +150,11 @@
 	return nil, nil
 }
 
-<<<<<<< HEAD
-var oldUpdateCacheForExternalAPIID = updateCacheForExternalAPIID
-var oldUpdateCacheForExternalAPIName = updateCacheForExternalAPIName
-var oldUpdateCacheForExternalAPI = updateCacheForExternalAPI
-
-func fakeCacheUpdateCalls() {
-	updateCacheForExternalAPIID = func(string) (*v1.ResourceInstance, error) { return nil, nil }
-	updateCacheForExternalAPIName = func(string) (*v1.ResourceInstance, error) { return nil, nil }
-	updateCacheForExternalAPI = func(map[string]string) (*v1.ResourceInstance, error) { return nil, nil }
-}
-
-func restoreCacheUpdateCalls() {
-	updateCacheForExternalAPIID = oldUpdateCacheForExternalAPIID
-	updateCacheForExternalAPIName = oldUpdateCacheForExternalAPIName
-	updateCacheForExternalAPI = oldUpdateCacheForExternalAPI
-}
-
 func TestDiscoveryCache(t *testing.T) {
-	fakeCacheUpdateCalls()
 	dcj := newDiscoveryCache(nil, true, &sync.Mutex{})
-=======
-func TestDiscoveryCache(t *testing.T) {
-	dcj := newDiscoveryCache(true)
 	dcj.getHCStatus = func(_ string) hc.StatusLevel {
 		return hc.OK
 	}
->>>>>>> dbeb9cd6
 	attributeKey := "Attr1"
 	attributeValue := "testValue"
 	emptyAPISvc := []v1.ResourceInstance{}
