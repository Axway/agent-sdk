package events

import (
	"bytes"
	_ "embed" // load of the watch topic template
	"encoding/json"
	"fmt"
	"strings"
	"text/template"

	"github.com/Axway/agent-sdk/pkg/agent/resource"
	"github.com/Axway/agent-sdk/pkg/cache"
	"github.com/Axway/agent-sdk/pkg/config"

	v1 "github.com/Axway/agent-sdk/pkg/apic/apiserver/models/api/v1"
	cv1 "github.com/Axway/agent-sdk/pkg/apic/apiserver/models/catalog/v1alpha1"
	mv1 "github.com/Axway/agent-sdk/pkg/apic/apiserver/models/management/v1alpha1"
)

//go:embed assets/watch-topic-template.json
var agentTemplate string

var agentTypesMap = map[config.AgentType]string{
	config.DiscoveryAgent:    "discoveryagents",
	config.TraceabilityAgent: "traceabilityagents",
	config.GovernanceAgent:   "governanceagents",
}

type watchTopicFeatures interface {
	IsMarketplaceSubsEnabled() bool
	GetAgentType() config.AgentType
}

const (
	desc = "Watch Topic used by a %s agent for resources in the %s environment."
	// WatchTopicFilterTypeCreated filter type name
	WatchTopicFilterTypeCreated = "created"
	// WatchTopicFilterTypeUpdated filter type name
	WatchTopicFilterTypeUpdated = "updated"
	// WatchTopicFilterTypeDeleted filter type name
	WatchTopicFilterTypeDeleted = "deleted"
)

var (
	created          = []string{WatchTopicFilterTypeCreated}
	updated          = []string{WatchTopicFilterTypeUpdated}
	deleted          = []string{WatchTopicFilterTypeDeleted}
	createdOrUpdated = append(created, updated...)
	all              = append(createdOrUpdated, deleted...)
)

// getOrCreateWatchTopic attempts to retrieve a watch topic from central, or create one if it does not exist.
func getOrCreateWatchTopic(name, scope string, client APIClient, features watchTopicFeatures) (*mv1.WatchTopic, error) {
	wt := mv1.NewWatchTopic("")
	ri, err := client.GetResource(fmt.Sprintf("%s/%s", wt.GetKindLink(), name))

	if err == nil {
		err = wt.FromInstance(ri)
		if err != nil {
			return nil, err
		}
	}

	var agentResourceGroupKind v1.GroupKind
	var tmplValuesFunc func(string, string, v1.GroupKind, watchTopicFeatures) WatchTopicValues

	switch features.GetAgentType() {
	case config.DiscoveryAgent:
		agentResourceGroupKind = mv1.DiscoveryAgentGVK().GroupKind
		tmplValuesFunc = NewDiscoveryWatchTopic
	case config.TraceabilityAgent:
		agentResourceGroupKind = mv1.TraceabilityAgentGVK().GroupKind
		tmplValuesFunc = NewTraceWatchTopic
	case config.GovernanceAgent:
		agentResourceGroupKind = mv1.GovernanceAgentGVK().GroupKind
		tmplValuesFunc = NewGovernanceAgentWatchTopic
	default:
		return nil, resource.ErrUnsupportedAgentType
	}

	newWT, err := parseWatchTopicTemplate(tmplValuesFunc(name, scope, agentResourceGroupKind, features))
	if err != nil {
		return nil, err
	}

	// if the existing wt has no name then it does not exist yet
	if wt.Name == "" {
		return createOrUpdateWatchTopic(newWT, client)
	}

	//compare the generated WT and the existing WT for changes
	if shouldPushUpdate(wt, newWT) {
		// update the spec in the existing watch topic
		wt.Spec = newWT.Spec
		return createOrUpdateWatchTopic(wt, client)
	}

	return wt, nil
}

func shouldPushUpdate(cur, new *mv1.WatchTopic) bool {
	filtersDiff := func(a, b []mv1.WatchTopicSpecFilters) bool {
		for _, aFilter := range a {
			found := false
			for _, bFilter := range b {
				if filtersEqual(aFilter, bFilter) {
					found = true
					break
				}
			}
			if !found {
				// update required
				return true
			}
		}
		return false
	}

	if filtersDiff(cur.Spec.Filters, new.Spec.Filters) {
		return true
	}
	return filtersDiff(new.Spec.Filters, cur.Spec.Filters)
}

func filtersEqual(a, b mv1.WatchTopicSpecFilters) (equal bool) {
	if a.Group != b.Group ||
		a.Kind != b.Kind ||
		a.Name != b.Name ||
		a.Scope == nil && b.Scope != nil ||
		a.Scope != nil && b.Scope == nil {
		return
	}

	if a.Scope != nil && b.Scope != nil {
		if a.Scope.Kind != b.Scope.Kind ||
			a.Scope.Name != b.Scope.Name {
			return
		}
	}

	typesDiff := func(aTypes, bTypes []string) bool {
		for _, aType := range aTypes {
			found := false
			for _, bType := range bTypes {
				if aType == bType {
					found = true
					break
				}
			}
			if !found {
				return true
			}
		}
		return false
	}

	if typesDiff(a.Type, b.Type) {
		return false
	}
	return !typesDiff(b.Type, a.Type)
}

// executeTemplate parses a WatchTopic from a template
func parseWatchTopicTemplate(values WatchTopicValues) (*mv1.WatchTopic, error) {
	tmpl, err := template.New("watch-topic-tmpl").Funcs(template.FuncMap{"StringsJoin": strings.Join}).Parse(agentTemplate)
	if err != nil {
		return nil, err
	}

	buf := bytes.NewBuffer([]byte{})
	err = tmpl.Execute(buf, values)
	if err != nil {
		return nil, err
	}

	wt := mv1.NewWatchTopic("")
	err = json.Unmarshal(buf.Bytes(), wt)
	return wt, err
}

// createOrUpdateWatchTopic creates a WatchTopic
func createOrUpdateWatchTopic(wt *mv1.WatchTopic, rc APIClient) (*mv1.WatchTopic, error) {
	if wt.Metadata.ID != "" {
		err := rc.DeleteResourceInstance(wt)
		if err != nil {
			return nil, err
		}
	}

	ri, err := rc.CreateResourceInstance(wt)
	if err != nil {
		return nil, err
	}

	err = wt.FromInstance(ri)

	return wt, err
}

// getCachedWatchTopic checks the cache for a saved WatchTopic ResourceClient
func getCachedWatchTopic(c cache.GetItem, key string) (*mv1.WatchTopic, error) {
	item, err := c.Get(key)
	if err != nil {
		return nil, err
	}

	v, ok := item.(*mv1.WatchTopic)
	if !ok {
		return nil, fmt.Errorf("found item for %s, but it is not a *WatchTopic", key)
	}

	return v, nil
}

type kindValues struct {
	v1.GroupKind
	EventTypes []string
	ScopeKind  string // blank defaults to Environment in template
	ScopeName  string // blank generates no scope in template
}

// WatchTopicValues values to populate the watch topic template
type WatchTopicValues struct {
	Name        string
	Title       string
	Description string
	Kinds       []kindValues
}

// NewDiscoveryWatchTopic creates a WatchTopic template string.
// Using a template instead of unmarshalling into a struct to avoid sending a request with empty fields
func NewDiscoveryWatchTopic(name, scope string, agentResourceGroupKind v1.GroupKind, features watchTopicFeatures) WatchTopicValues {
	kinds := []kindValues{
		{GroupKind: agentResourceGroupKind, ScopeName: scope, EventTypes: updated},
		{GroupKind: cv1.CategoryGVK().GroupKind, EventTypes: all},
		{GroupKind: mv1.APIServiceGVK().GroupKind, ScopeName: scope, EventTypes: all},
		{GroupKind: mv1.APIServiceInstanceGVK().GroupKind, ScopeName: scope, EventTypes: all},
		{GroupKind: mv1.AccessControlListGVK().GroupKind, ScopeName: scope, EventTypes: all},
	}
	if features.IsMarketplaceSubsEnabled() {
		kinds = append(kinds, []kindValues{
			{GroupKind: mv1.CredentialGVK().GroupKind, ScopeName: scope, EventTypes: createdOrUpdated},
			{GroupKind: mv1.AccessRequestGVK().GroupKind, ScopeName: scope, EventTypes: createdOrUpdated},
			{GroupKind: mv1.ManagedApplicationGVK().GroupKind, ScopeName: scope, EventTypes: createdOrUpdated},
			{GroupKind: mv1.CredentialRequestDefinitionGVK().GroupKind, ScopeName: scope, EventTypes: all},
			{GroupKind: mv1.AccessRequestDefinitionGVK().GroupKind, ScopeName: scope, EventTypes: all},
		}...)
	}
	return WatchTopicValues{
		Name:        name,
		Title:       name,
		Description: fmt.Sprintf(desc, "discovery", scope),
		Kinds:       kinds,
	}
}

// NewTraceWatchTopic creates a WatchTopic template string
func NewTraceWatchTopic(name, scope string, agentResourceGroupKind v1.GroupKind, features watchTopicFeatures) WatchTopicValues {
	kinds := []kindValues{
		{GroupKind: agentResourceGroupKind, ScopeName: scope, EventTypes: updated},
		{GroupKind: mv1.APIServiceGVK().GroupKind, ScopeName: scope, EventTypes: all},
		{GroupKind: mv1.APIServiceInstanceGVK().GroupKind, ScopeName: scope, EventTypes: all},
	}
	if features.IsMarketplaceSubsEnabled() {
		kinds = append(kinds, []kindValues{
			{GroupKind: mv1.AccessRequestGVK().GroupKind, ScopeName: scope, EventTypes: all},
			{GroupKind: mv1.ManagedApplicationGVK().GroupKind, ScopeName: scope, EventTypes: all},
		}...)
	}
	return WatchTopicValues{
		Name:        name,
		Title:       name,
		Description: fmt.Sprintf(desc, "traceability", scope),
		Kinds:       kinds,
	}
}

// NewGovernanceAgentWatchTopic creates a WatchTopic template string
func NewGovernanceAgentWatchTopic(name, scope string, agentResourceGroupKind v1.GroupKind, features watchTopicFeatures) WatchTopicValues {
	kinds := []kindValues{
		{GroupKind: agentResourceGroupKind, ScopeName: scope, EventTypes: updated},
		{GroupKind: mv1.AmplifyRuntimeConfigGVK().GroupKind, ScopeName: scope, EventTypes: all},
	}
	if features.IsMarketplaceSubsEnabled() {
		kinds = append(kinds, []kindValues{
			{GroupKind: mv1.CredentialGVK().GroupKind, ScopeName: scope, EventTypes: createdOrUpdated},
			{GroupKind: mv1.AccessRequestGVK().GroupKind, ScopeName: scope, EventTypes: createdOrUpdated},
			{GroupKind: mv1.ManagedApplicationGVK().GroupKind, ScopeName: scope, EventTypes: createdOrUpdated},
<<<<<<< HEAD
			{GroupKind: mv1.AccessRequestGVK().GroupKind, ScopeName: scope, EventTypes: all},
			{GroupKind: mv1.CredentialGVK().GroupKind, ScopeName: scope, EventTypes: all},
=======
			{GroupKind: mv1.CredentialRequestDefinitionGVK().GroupKind, ScopeName: scope, EventTypes: all},
			{GroupKind: mv1.AccessRequestDefinitionGVK().GroupKind, ScopeName: scope, EventTypes: all},
>>>>>>> b2cd7972
		}...)
	}
	return WatchTopicValues{
		Name:        name,
		Title:       name,
		Description: fmt.Sprintf(desc, "governance", scope),
		Kinds:       kinds,
	}
}

// GetWatchTopic retrieves a watch topic based on the agent config. Creates a watch topic if one does not exist.
func GetWatchTopic(cfg config.CentralConfig, client APIClient) (*mv1.WatchTopic, error) {
	env := cfg.GetEnvironmentName()

	wtName := getWatchTopicName(env, cfg.GetAgentType())
	wt, err := getCachedWatchTopic(cache.New(), wtName)
	if err != nil || wt == nil {
		wt, err = getOrCreateWatchTopic(wtName, env, client, cfg)
		if err != nil {
			return nil, err
		}
		// cache the watch topic
	}
	return wt, err
}

func getWatchTopicName(envName string, agentType config.AgentType) string {
	return envName + getWatchTopicNameSuffix(agentType)
}

func getWatchTopicNameSuffix(agentType config.AgentType) string {
	return "-" + agentTypesMap[agentType]
}<|MERGE_RESOLUTION|>--- conflicted
+++ resolved
@@ -286,13 +286,8 @@
 			{GroupKind: mv1.CredentialGVK().GroupKind, ScopeName: scope, EventTypes: createdOrUpdated},
 			{GroupKind: mv1.AccessRequestGVK().GroupKind, ScopeName: scope, EventTypes: createdOrUpdated},
 			{GroupKind: mv1.ManagedApplicationGVK().GroupKind, ScopeName: scope, EventTypes: createdOrUpdated},
-<<<<<<< HEAD
-			{GroupKind: mv1.AccessRequestGVK().GroupKind, ScopeName: scope, EventTypes: all},
-			{GroupKind: mv1.CredentialGVK().GroupKind, ScopeName: scope, EventTypes: all},
-=======
 			{GroupKind: mv1.CredentialRequestDefinitionGVK().GroupKind, ScopeName: scope, EventTypes: all},
 			{GroupKind: mv1.AccessRequestDefinitionGVK().GroupKind, ScopeName: scope, EventTypes: all},
->>>>>>> b2cd7972
 		}...)
 	}
 	return WatchTopicValues{
