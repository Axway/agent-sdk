package agent

import (
	"net/http"
	"sync"
	"testing"

	"github.com/Axway/agent-sdk/pkg/apic/definitions"

	agentcache "github.com/Axway/agent-sdk/pkg/agent/cache"
	"github.com/Axway/agent-sdk/pkg/api"
	"github.com/Axway/agent-sdk/pkg/apic"
	v1 "github.com/Axway/agent-sdk/pkg/apic/apiserver/models/api/v1"
	"github.com/Axway/agent-sdk/pkg/config"
	"github.com/stretchr/testify/assert"
)

func setupCache(externalAPIID, externalAPIName string) (*v1.ResourceInstance, *v1.ResourceInstance) {
	svc := &v1.ResourceInstance{
		ResourceMeta: v1.ResourceMeta{
			Metadata: v1.Metadata{
				ID: "svc-" + externalAPIID,
			},
			SubResources: map[string]interface{}{
				definitions.XAgentDetails: map[string]interface{}{
					definitions.AttrExternalAPIID:         externalAPIID,
					definitions.AttrExternalAPIPrimaryKey: "primary-" + externalAPIID,
					definitions.AttrExternalAPIName:       externalAPIName,
				},
			},
		},
	}
	instance := &v1.ResourceInstance{
		ResourceMeta: v1.ResourceMeta{
			Metadata: v1.Metadata{
				ID: "instance-" + externalAPIID,
			},
<<<<<<< HEAD
			SubResources: map[string]interface{}{
				definitions.XAgentDetails: map[string]interface{}{
					definitions.AttrExternalAPIID:   externalAPIID,
					definitions.AttrExternalAPIName: externalAPIName,
				},
=======
			Attributes: map[string]string{
				definitions.AttrExternalAPIID:         externalAPIID,
				definitions.AttrExternalAPIPrimaryKey: "primary-" + externalAPIID,
				definitions.AttrExternalAPIName:       externalAPIName,
>>>>>>> 4eaa4a24
			},
		},
	}

	agent.cacheManager = agentcache.NewAgentCacheManager(&config.CentralConfiguration{}, false)
	agent.cacheManager.AddAPIServiceInstance(instance)
	agent.cacheManager.AddAPIService(svc)
	return svc, instance
}

func setupAPICClient(mockResponse []api.MockResponse) {
	client, httpClient := apic.GetTestServiceClient()
	httpClient.SetResponses(mockResponse)
	agent.apicClient = client
}

func setupAPIValidator(apiValidation bool) {
	agent.apiValidator = func(apiID, stageName string) bool {
		return apiValidation
	}
}

func TestValidatorAPIExistsOnDataplane(t *testing.T) {
	// Setup
	instanceValidator := newInstanceValidator(&sync.Mutex{}, true)
	setupCache("12345", "test")
	setupAPIValidator(true)
	instanceValidator.Execute()
	i, err := agent.cacheManager.GetAPIServiceInstanceByID("instance-12345")
	assert.Nil(t, err)
	assert.NotNil(t, i)

	s := agent.cacheManager.GetAPIServiceWithPrimaryKey("primary-12345")
	assert.NotNil(t, s)
}

func TestValidatorAPIDoesExistsDeleteService(t *testing.T) {
	// Setup
	instanceValidator := newInstanceValidator(&sync.Mutex{}, true)
	setupCache("12345", "test")
	setupAPICClient([]api.MockResponse{
		{
			RespCode: http.StatusNoContent, // delete service
		},
	})
	setupAPIValidator(false)
	instanceValidator.Execute()
	i, err := agent.cacheManager.GetAPIServiceInstanceByID("instance-12345")
	assert.NotNil(t, err)
	assert.Nil(t, i)

	s := agent.cacheManager.GetAPIServiceWithPrimaryKey("primary-12345")
	assert.Nil(t, s)
}

func TestValidatorAPIDoesExistsDeleteInstance(t *testing.T) {
	// Setup
	instanceValidator := newInstanceValidator(&sync.Mutex{}, true)
	setupCache("12345", "test")
	instance := &v1.ResourceInstance{
		ResourceMeta: v1.ResourceMeta{
			Metadata: v1.Metadata{
				ID: "instance-" + "123456",
			},
			Attributes: map[string]string{
				definitions.AttrExternalAPIID:         "123456",
				definitions.AttrExternalAPIPrimaryKey: "primary-12345",
				definitions.AttrExternalAPIName:       "test",
			},
		},
	}
	agent.cacheManager.AddAPIServiceInstance(instance)
	setupAPICClient([]api.MockResponse{
		{
			RespCode: http.StatusNoContent, // delete instance
		},
	})
	agent.apiValidator = func(apiID, stageName string) bool {
		return apiID != "12345"
	}
	instanceValidator.Execute()
	i, err := agent.cacheManager.GetAPIServiceInstanceByID("instance-12345")
	assert.NotNil(t, err)
	assert.Nil(t, i)

	s := agent.cacheManager.GetAPIServiceWithPrimaryKey("primary-12345")
	assert.NotNil(t, s)
}<|MERGE_RESOLUTION|>--- conflicted
+++ resolved
@@ -35,18 +35,12 @@
 			Metadata: v1.Metadata{
 				ID: "instance-" + externalAPIID,
 			},
-<<<<<<< HEAD
 			SubResources: map[string]interface{}{
 				definitions.XAgentDetails: map[string]interface{}{
-					definitions.AttrExternalAPIID:   externalAPIID,
-					definitions.AttrExternalAPIName: externalAPIName,
+					definitions.AttrExternalAPIID:         externalAPIID,
+					definitions.AttrExternalAPIPrimaryKey: "primary-" + externalAPIID,
+					definitions.AttrExternalAPIName:       externalAPIName,
 				},
-=======
-			Attributes: map[string]string{
-				definitions.AttrExternalAPIID:         externalAPIID,
-				definitions.AttrExternalAPIPrimaryKey: "primary-" + externalAPIID,
-				definitions.AttrExternalAPIName:       externalAPIName,
->>>>>>> 4eaa4a24
 			},
 		},
 	}
@@ -103,18 +97,20 @@
 }
 
 func TestValidatorAPIDoesExistsDeleteInstance(t *testing.T) {
-	// Setup
 	instanceValidator := newInstanceValidator(&sync.Mutex{}, true)
+
 	setupCache("12345", "test")
 	instance := &v1.ResourceInstance{
 		ResourceMeta: v1.ResourceMeta{
 			Metadata: v1.Metadata{
 				ID: "instance-" + "123456",
 			},
-			Attributes: map[string]string{
-				definitions.AttrExternalAPIID:         "123456",
-				definitions.AttrExternalAPIPrimaryKey: "primary-12345",
-				definitions.AttrExternalAPIName:       "test",
+			SubResources: map[string]interface{}{
+				definitions.XAgentDetails: map[string]interface{}{
+					definitions.AttrExternalAPIID:         "123456",
+					definitions.AttrExternalAPIPrimaryKey: "primary-12345",
+					definitions.AttrExternalAPIName:       "test",
+				},
 			},
 		},
 	}
