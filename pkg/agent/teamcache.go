--- conflicted
+++ resolved
@@ -41,38 +41,11 @@
 	}
 
 	for _, team := range platformTeams {
-<<<<<<< HEAD
-		if id, err := agent.teamMap.Get(team.Name); err != nil || id != team.ID {
-			err = agent.teamMap.Set(team.Name, team.ID)
-			if err != nil {
-				return err
-			}
-			err = agent.teamMap.Set(team.ID, team.Name)
-			if err != nil {
-				return err
-			}
-			if j.teamChannel != nil {
-				log.Tracef("sending %s (%s) team to acl", team.Name, team.ID)
-				j.teamChannel <- team.ID
-			}
-		}
-		if team.Default {
-			if _, err := agent.teamMap.GetBySecondaryKey(apic.DefaultTeamKey); err != nil {
-				// remove the secondary key from an existing cache item before adding it to a new one
-				agent.teamMap.DeleteSecondaryKey(apic.DefaultTeamKey)
-			}
-
-			agent.teamMap.SetSecondaryKey(team.Name, apic.DefaultTeamKey)
-		}
-		if err != nil {
-			return err
-=======
 		savedTeam := j.cache.GetTeamByID(team.ID)
 		if savedTeam == nil {
 			j.cache.AddTeam(&team)
 			log.Tracef("sending %s (%s) team to acl", team.Name, team.ID)
 			j.teamChannel <- team.ID
->>>>>>> 7ff9c790
 		}
 	}
 	return nil
@@ -102,31 +75,5 @@
 		}
 	}
 
-<<<<<<< HEAD
-	jobs.RegisterIntervalJobWithName(job, interval, "Team Cache")
-}
-
-// GetTeamFromCache -
-func GetTeamFromCache(teamName string) (string, bool) {
-	id, found := agent.teamMap.Get(teamName)
-	if teamName == "" {
-		// get the default team
-		id, found = agent.teamMap.GetBySecondaryKey(apic.DefaultTeamKey)
-	}
-	if found != nil {
-		return "", false
-	}
-	return id.(string), true
-}
-
-// GetTeamNameFromCache -
-func GetTeamNameFromCache(teamID string) (string, bool) {
-	name, found := agent.teamMap.Get(teamID)
-	if found != nil {
-		return "", false
-	}
-	return name.(string), true
-=======
 	return interval
->>>>>>> 7ff9c790
 }