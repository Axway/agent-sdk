package agent

import (
	"github.com/Axway/agent-sdk/pkg/apic"
	apiV1 "github.com/Axway/agent-sdk/pkg/apic/apiserver/models/api/v1"
	"github.com/Axway/agent-sdk/pkg/util/log"
)

// PublishAPIFunc definition for the PublishAPI func
type PublishAPIFunc func(serviceBody apic.ServiceBody) error

// getAPIByPrimaryKey - finds the api by the Primary Key from cache or API Server query
<<<<<<< HEAD
func getAPIByPrimaryKey(primaryKey string) *apiV1.ResourceInstance {
	var api *apiV1.ResourceInstance
	if agent.cacheManager != nil {
		api = agent.cacheManager.GetAPIServiceWithPrimaryKey(primaryKey)
		if api == nil && agent.cfg.GetUpdateFromAPIServer() {
			api, _ = updateCacheForExternalAPIPrimaryKey(primaryKey)
		}
=======
func getAPIByPrimaryKey(primaryKey string) interface{} {
	var api interface{}
	if agent.apiMap != nil {
		api, _ = agent.apiMap.Get(primaryKey)
>>>>>>> dbeb9cd6
	}
	return api
}

// getAPIByID - finds the api by the ID from cache or API Server query
<<<<<<< HEAD
func getAPIByID(externalAPIID string) *apiV1.ResourceInstance {
	var api *apiV1.ResourceInstance
	if agent.cacheManager != nil {
		api = agent.cacheManager.GetAPIServiceWithAPIID(externalAPIID)
		if api == nil && agent.cfg.GetUpdateFromAPIServer() {
			api, _ = updateCacheForExternalAPIID(externalAPIID)
=======
func getAPIByID(externalAPIID string) interface{} {
	var api interface{}
	if agent.apiMap != nil {
		api, _ = agent.apiMap.Get(externalAPIID)
		if api == nil {
			api, _ = agent.apiMap.GetBySecondaryKey(externalAPIID) // try to get the API by a secondary key
>>>>>>> dbeb9cd6
		}
	}
	return api
}

// getAPIByName - finds the api by the Name from cache or API Server query
<<<<<<< HEAD
func getAPIByName(apiName string) *apiV1.ResourceInstance {
	var api *apiV1.ResourceInstance
	if agent.cacheManager != nil {
		api = agent.cacheManager.GetAPIServiceWithName(apiName)
		if api == nil && agent.cfg.GetUpdateFromAPIServer() {
			api, _ = updateCacheForExternalAPIName(apiName)
		}
=======
func getAPIByName(apiName string) interface{} {
	var api interface{}
	if agent.apiMap != nil {
		api, _ = agent.apiMap.GetBySecondaryKey(apiName)
>>>>>>> dbeb9cd6
	}
	return api
}

// IsAPIPublished  - DEPRECATED Returns true if the API Service is already published
func IsAPIPublished(externalAPIID string) bool {
	// DEPRECATED
	log.DeprecationWarningReplace("IsAPIPublished", "IsAPIPublishedByID")
	return IsAPIPublishedByID(externalAPIID)
}

// IsAPIPublishedByID  - Returns true if the API Service is already published
func IsAPIPublishedByID(externalAPIID string) bool {
	return getAPIByID(externalAPIID) != nil
}

// IsAPIPublishedByPrimaryKey  - Returns true if the API Service is already published
func IsAPIPublishedByPrimaryKey(primaryKey string) bool {
	return getAPIByPrimaryKey(primaryKey) != nil
}

// GetAttributeOnPublishedAPIByName - Returns the value on published proxy
func GetAttributeOnPublishedAPIByName(apiName string, attrName string) string {
	api := getAPIByName(apiName)
	return getAttributeFromResource(api, attrName)
}

// GetAttributeOnPublishedAPI - DEPRECATED Returns the value on published proxy
func GetAttributeOnPublishedAPI(externalAPIID string, attrName string) string {
	// DEPRECATED
	log.DeprecationWarningReplace("GetAttributeOnPublishedAPI", "GetAttributeOnPublishedAPIByID")
	return GetAttributeOnPublishedAPIByID(externalAPIID, attrName)
}

func getAttributeFromResource(apiResource *apiV1.ResourceInstance, attrName string) string {
	if apiResource != nil && apiResource.Attributes != nil {
		return apiResource.Attributes[attrName]
	}
	return ""
}

// GetAttributeOnPublishedAPIByID - Returns the value on published proxy
func GetAttributeOnPublishedAPIByID(externalAPIID string, attrName string) string {
	api := getAPIByID(externalAPIID)
	return getAttributeFromResource(api, attrName)
}

// GetAttributeOnPublishedAPIByPrimaryKey - Returns the value on published proxy
func GetAttributeOnPublishedAPIByPrimaryKey(primaryKey string, attrName string) string {
	api := getAPIByPrimaryKey(primaryKey)
	return getAttributeFromResource(api, attrName)
}

// PublishAPI - Publishes the API
func PublishAPI(serviceBody apic.ServiceBody) error {
	if agent.apicClient != nil {
		ret, err := agent.apicClient.PublishService(&serviceBody)
		if err == nil {
			log.Infof("Published API %v-%v in environment %v", serviceBody.APIName, serviceBody.Version, agent.cfg.GetEnvironmentName())
			apiSvc, e := ret.AsInstance()
			if e == nil {
				agent.cacheManager.AddAPIService(apiSvc)
			}
		} else {
			return err
		}
	}
	return nil
}

// RegisterAPIValidator - Registers callback for validating the API on gateway
func RegisterAPIValidator(apiValidator APIValidator) {
	agent.apiValidator = apiValidator
}

// RegisterDeleteServiceValidator - DEPRECATED Registers callback for validating if the service should be deleted
func RegisterDeleteServiceValidator(validator interface{}) {
	log.Warnf("the RegisterDeleteServiceValidator is no longer used, please remove the call to it")
}<|MERGE_RESOLUTION|>--- conflicted
+++ resolved
@@ -10,60 +10,28 @@
 type PublishAPIFunc func(serviceBody apic.ServiceBody) error
 
 // getAPIByPrimaryKey - finds the api by the Primary Key from cache or API Server query
-<<<<<<< HEAD
 func getAPIByPrimaryKey(primaryKey string) *apiV1.ResourceInstance {
 	var api *apiV1.ResourceInstance
 	if agent.cacheManager != nil {
 		api = agent.cacheManager.GetAPIServiceWithPrimaryKey(primaryKey)
-		if api == nil && agent.cfg.GetUpdateFromAPIServer() {
-			api, _ = updateCacheForExternalAPIPrimaryKey(primaryKey)
-		}
-=======
-func getAPIByPrimaryKey(primaryKey string) interface{} {
-	var api interface{}
-	if agent.apiMap != nil {
-		api, _ = agent.apiMap.Get(primaryKey)
->>>>>>> dbeb9cd6
 	}
 	return api
 }
 
 // getAPIByID - finds the api by the ID from cache or API Server query
-<<<<<<< HEAD
 func getAPIByID(externalAPIID string) *apiV1.ResourceInstance {
 	var api *apiV1.ResourceInstance
 	if agent.cacheManager != nil {
 		api = agent.cacheManager.GetAPIServiceWithAPIID(externalAPIID)
-		if api == nil && agent.cfg.GetUpdateFromAPIServer() {
-			api, _ = updateCacheForExternalAPIID(externalAPIID)
-=======
-func getAPIByID(externalAPIID string) interface{} {
-	var api interface{}
-	if agent.apiMap != nil {
-		api, _ = agent.apiMap.Get(externalAPIID)
-		if api == nil {
-			api, _ = agent.apiMap.GetBySecondaryKey(externalAPIID) // try to get the API by a secondary key
->>>>>>> dbeb9cd6
-		}
 	}
 	return api
 }
 
 // getAPIByName - finds the api by the Name from cache or API Server query
-<<<<<<< HEAD
 func getAPIByName(apiName string) *apiV1.ResourceInstance {
 	var api *apiV1.ResourceInstance
 	if agent.cacheManager != nil {
 		api = agent.cacheManager.GetAPIServiceWithName(apiName)
-		if api == nil && agent.cfg.GetUpdateFromAPIServer() {
-			api, _ = updateCacheForExternalAPIName(apiName)
-		}
-=======
-func getAPIByName(apiName string) interface{} {
-	var api interface{}
-	if agent.apiMap != nil {
-		api, _ = agent.apiMap.GetBySecondaryKey(apiName)
->>>>>>> dbeb9cd6
 	}
 	return api
 }
