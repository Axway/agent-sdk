--- conflicted
+++ resolved
@@ -5,7 +5,7 @@
 
 	"github.com/Axway/agent-sdk/pkg/util"
 
-	"github.com/Axway/agent-sdk/pkg/apic/definitions"
+	defs "github.com/Axway/agent-sdk/pkg/apic/definitions"
 
 	apiV1 "github.com/Axway/agent-sdk/pkg/apic/apiserver/models/api/v1"
 	"github.com/Axway/agent-sdk/pkg/jobs"
@@ -46,61 +46,56 @@
 	log.Info("validating api service instance on dataplane")
 	// Validate the API on dataplane.  If API is not valid, mark the consumer instance as "DELETED"
 	for _, key := range agent.cacheManager.GetAPIServiceInstanceKeys() {
-		serviceInstanceResource, err := agent.cacheManager.GetAPIServiceInstanceByID(key)
+		instance, err := agent.cacheManager.GetAPIServiceInstanceByID(key)
 		if err != nil {
 			continue
 		}
 
-		externalAPIID, _ := util.GetAgentDetailsValue(serviceInstanceResource, definitions.AttrExternalAPIID)
+		externalAPIID, _ := util.GetAgentDetailsValue(instance, defs.AttrExternalAPIID)
 		if externalAPIID == "" {
 			continue // skip service instances without external api id
 		}
-<<<<<<< HEAD
-		externalAPIStage, _ := util.GetAgentDetailsValue(serviceInstanceResource, definitions.AttrExternalAPIStage)
-=======
-		externalAPIID := serviceInstanceResource.Attributes[definitions.AttrExternalAPIID]
-		externalAPIStage := serviceInstanceResource.Attributes[definitions.AttrExternalAPIStage]
-		externalPrimaryKey := serviceInstanceResource.Attributes[definitions.AttrExternalAPIPrimaryKey]
->>>>>>> 4eaa4a24
+		externalAPIStage, _ := util.GetAgentDetailsValue(instance, defs.AttrExternalAPIStage)
+		externalPrimaryKey, _ := util.GetAgentDetailsValue(instance, defs.AttrExternalAPIPrimaryKey)
 		// Check if the consumer instance was published by agent, i.e. following attributes are set
 		// - externalAPIID should not be empty
 		// - externalAPIStage could be empty for dataplanes that do not support it
 		if externalAPIID != "" && !agent.apiValidator(externalAPIID, externalAPIStage) {
-			j.deleteServiceInstanceOrService(serviceInstanceResource, externalPrimaryKey, externalAPIID, externalAPIStage)
+			j.deleteServiceInstanceOrService(instance, externalPrimaryKey, externalAPIID)
 		}
 	}
 }
 
-func (j *instanceValidator) shouldDeleteService(externalAPIPrimaryKey, externalAPIID, externalAPIStage string) bool {
-	instanceCount := 0
-	if externalAPIPrimaryKey != "" {
-		instanceCount = j.getServiceInstanceCount(definitions.AttrExternalAPIPrimaryKey, externalAPIPrimaryKey)
-		log.Tracef("Query instances with externalPrimaryKey attribute : %s", externalAPIPrimaryKey)
+func (j *instanceValidator) shouldDeleteService(primaryKey, apiID string) bool {
+	count := 0
+	if primaryKey != "" {
+		count = j.getServiceInstanceCount(defs.AttrExternalAPIPrimaryKey, primaryKey)
+		log.Tracef("Query instances with externalPrimaryKey attribute : %s", primaryKey)
 	} else {
-		instanceCount = j.getServiceInstanceCount(definitions.AttrExternalAPIID, externalAPIID)
-		log.Tracef("Query instances with externalAPIID attribute : %s", externalAPIID)
+		count = j.getServiceInstanceCount(defs.AttrExternalAPIID, apiID)
+		log.Tracef("Query instances with externalAPIID attribute : %s", apiID)
 	}
 
-	log.Tracef("Instances count : %d", instanceCount)
+	log.Tracef("Instances count : %d", count)
 
-	return instanceCount <= 1
+	return count <= 1
 }
 
 func (j *instanceValidator) getServiceInstanceCount(attName, attValue string) int {
-	instanceCount := 0
+	count := 0
 	for _, key := range agent.cacheManager.GetAPIServiceInstanceKeys() {
-		serviceInstanceResource, _ := agent.cacheManager.GetAPIServiceInstanceByID(key)
-		if serviceInstanceResource != nil {
-			instaceAttValue := serviceInstanceResource.Attributes[attName]
-			if attValue == instaceAttValue {
-				instanceCount++
+		instance, _ := agent.cacheManager.GetAPIServiceInstanceByID(key)
+		if instance != nil {
+			v, _ := util.GetAgentDetailsValue(instance, attName)
+			if attValue == v {
+				count++
 			}
 		}
 	}
-	return instanceCount
+	return count
 }
 
-func (j *instanceValidator) deleteServiceInstanceOrService(resource *apiV1.ResourceInstance, externalAPIPrimaryKey, externalAPIID, externalAPIStage string) {
+func (j *instanceValidator) deleteServiceInstanceOrService(ri *apiV1.ResourceInstance, primaryKey, apiID string) {
 	msg := ""
 	var err error
 	var agentError *utilErrors.AgentError
@@ -109,40 +104,40 @@
 		// remove the api service instance from the cache for both scenarios
 		if j.isAgentPollMode {
 			// In GRPC mode delete is done on receiving delete event from service
-			agent.cacheManager.DeleteAPIServiceInstance(resource.Metadata.ID)
+			agent.cacheManager.DeleteAPIServiceInstance(ri.Metadata.ID)
 		}
 	}()
 
 	// delete if it is an api service
-	if j.shouldDeleteService(externalAPIPrimaryKey, externalAPIID, externalAPIStage) {
-		log.Infof("API no longer exists on the dataplane; deleting the API Service and corresponding catalog item %s", resource.Title)
+	if j.shouldDeleteService(primaryKey, apiID) {
+		log.Infof("API no longer exists on the dataplane; deleting the API Service and corresponding catalog item %s", ri.Title)
 		agentError = ErrDeletingService
 		msg = "Deleted API Service for catalog item %s from Amplify Central"
 
-		svc := agent.cacheManager.GetAPIServiceWithAPIID(externalAPIID)
+		svc := agent.cacheManager.GetAPIServiceWithAPIID(apiID)
 		if svc == nil {
-			log.Errorf("api service %s not found in cache. unable to delete it from central", externalAPIID)
+			log.Errorf("api service %s not found in cache. unable to delete it from central", apiID)
 			return
 		}
 
 		// deleting the service will delete all associated resources, including the consumerInstance
 		err = agent.apicClient.DeleteServiceByName(svc.Name)
 		if j.isAgentPollMode {
-			agent.cacheManager.DeleteAPIService(externalAPIID)
+			agent.cacheManager.DeleteAPIService(apiID)
 		}
 	} else {
 		// delete if it is an api service instance
-		log.Infof("API no longer exists on the dataplane, deleting the catalog item %s", resource.Title)
+		log.Infof("API no longer exists on the dataplane, deleting the catalog item %s", ri.Title)
 		agentError = ErrDeletingCatalogItem
 		msg = "Deleted catalog item %s from Amplify Central"
 
-		err = agent.apicClient.DeleteAPIServiceInstance(resource.Name)
+		err = agent.apicClient.DeleteAPIServiceInstance(ri.Name)
 	}
 
 	if err != nil {
-		log.Error(utilErrors.Wrap(agentError, err.Error()).FormatError(resource.Title))
+		log.Error(utilErrors.Wrap(agentError, err.Error()).FormatError(ri.Title))
 		return
 	}
 
-	log.Debugf(msg, resource.Title)
+	log.Debugf(msg, ri.Title)
 }