--- conflicted
+++ resolved
@@ -44,11 +44,7 @@
 // Handle processes grpc events triggered for AccessRequests
 func (h *accessRequestHandler) Handle(ctx context.Context, meta *proto.EventMeta, resource *v1.ResourceInstance) error {
 	action := GetActionFromContext(ctx)
-<<<<<<< HEAD
-	if resource.Kind != mv1.AccessRequestGVK().Kind || h.prov == nil || isNotStatusSubResourceUpdate(action, meta) {
-=======
 	if resource.Kind != mv1.AccessRequestGVK().Kind || h.prov == nil || shouldIgnoreSubResourceUpdate(action, meta) {
->>>>>>> b2cd7972
 		return nil
 	}
 
