--- conflicted
+++ resolved
@@ -433,11 +433,7 @@
 	return c.err
 }
 
-<<<<<<< HEAD
-func TestProxyHandler1(t *testing.T) {
-=======
 func TestProxyHandler(t *testing.T) {
->>>>>>> 65821071
 	tests := []struct {
 		name     string
 		handlers []Handler
@@ -483,8 +479,6 @@
 				&customHandler{err: fmt.Errorf("error")},
 			},
 			hasError: true,
-<<<<<<< HEAD
-=======
 		},
 		{
 			name:  "should register two handlers and return an error when calling the first registered handler",
@@ -494,16 +488,6 @@
 				&customHandler{},
 			},
 			hasError: true,
->>>>>>> 65821071
-		},
-		{
-			name:  "should register two handlers and return an error when calling the first registered handler",
-			event: proto.Event_CREATED,
-			handlers: []Handler{
-				&customHandler{err: fmt.Errorf("error")},
-				&customHandler{},
-			},
-			hasError: true,
 		},
 	}
 
@@ -534,37 +518,6 @@
 			}
 		})
 	}
-<<<<<<< HEAD
-=======
-
-	for _, tc := range tests {
-		t.Run(tc.name, func(t *testing.T) {
-			ri := &v1.ResourceInstance{
-				ResourceMeta: v1.ResourceMeta{
-					Name:  "name",
-					Title: "title",
-				},
-			}
-
-			proxy := NewStreamWatchProxyHandler()
-
-			for i, h := range tc.handlers {
-				proxy.RegisterTargetHandler(fmt.Sprintf("%d", i), h)
-			}
-
-			err := proxy.Handle(tc.event, nil, ri)
-			if tc.hasError {
-				assert.Error(t, err)
-			} else {
-				assert.Nil(t, err)
-			}
-
-			for i := range tc.handlers {
-				proxy.UnregisterTargetHandler(fmt.Sprintf("%d", i))
-			}
-		})
-	}
->>>>>>> 65821071
 }
 
 type mockResourceManager struct {
@@ -578,10 +531,7 @@
 func (m *mockResourceManager) GetAgentResource() *v1.ResourceInstance {
 	return m.resource
 }
-<<<<<<< HEAD
-=======
-
->>>>>>> 65821071
+
 func (m *mockResourceManager) OnConfigChange(_ config.CentralConfig, _ apic.Client) {}
 
 func (m *mockResourceManager) FetchAgentResource() error { return nil }
