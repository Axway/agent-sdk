package handler

import (
	"context"

	agentcache "github.com/Axway/agent-sdk/pkg/agent/cache"
	v1 "github.com/Axway/agent-sdk/pkg/apic/apiserver/models/api/v1"
	mv1 "github.com/Axway/agent-sdk/pkg/apic/apiserver/models/management/v1alpha1"
	"github.com/Axway/agent-sdk/pkg/watchmanager/proto"
)

type ardHandler struct {
	agentCacheManager agentcache.Manager
}

// NewARDHandler creates a Handler for Access Requests
func NewARDHandler(agentCacheManager agentcache.Manager) Handler {
	return &ardHandler{
		agentCacheManager: agentCacheManager,
	}
}

// Handle processes grpc events triggered for AccessRequests
<<<<<<< HEAD
func (h *ardHandler) Handle(ctx context.Context, _ *proto.EventMeta, resource *v1.ResourceInstance) error {
	action := getActionFromContext(ctx)
=======
func (h *ardHandler) Handle(ctx context.Context, meta *proto.EventMeta, resource *v1.ResourceInstance) error {
	action := GetActionFromContext(ctx)
>>>>>>> d3a5e47f
	if resource.Kind != mv1.AccessRequestDefinitionGVK().Kind {
		return nil
	}

	if action == proto.Event_CREATED || action == proto.Event_UPDATED {
		h.agentCacheManager.AddAccessRequestDefinition(resource)
	}

	if action == proto.Event_DELETED {
		return h.agentCacheManager.DeleteAccessRequestDefinition(resource.Metadata.ID)
	}

	return nil
}<|MERGE_RESOLUTION|>--- conflicted
+++ resolved
@@ -21,13 +21,8 @@
 }
 
 // Handle processes grpc events triggered for AccessRequests
-<<<<<<< HEAD
 func (h *ardHandler) Handle(ctx context.Context, _ *proto.EventMeta, resource *v1.ResourceInstance) error {
-	action := getActionFromContext(ctx)
-=======
-func (h *ardHandler) Handle(ctx context.Context, meta *proto.EventMeta, resource *v1.ResourceInstance) error {
 	action := GetActionFromContext(ctx)
->>>>>>> d3a5e47f
 	if resource.Kind != mv1.AccessRequestDefinitionGVK().Kind {
 		return nil
 	}
