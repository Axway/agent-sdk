package handler

import (
	"crypto/rand"
	"crypto/rsa"
	"crypto/sha256"
	"crypto/x509"
	"encoding/base64"
	"encoding/pem"
	"fmt"
	"hash"

	v1 "github.com/Axway/agent-sdk/pkg/apic/apiserver/models/api/v1"
	mv1 "github.com/Axway/agent-sdk/pkg/apic/apiserver/models/management/v1alpha1"
	defs "github.com/Axway/agent-sdk/pkg/apic/definitions"
	prov "github.com/Axway/agent-sdk/pkg/apic/provisioning"
	"github.com/Axway/agent-sdk/pkg/util"
	"github.com/Axway/agent-sdk/pkg/util/log"
	"github.com/Axway/agent-sdk/pkg/watchmanager/proto"
)

const xAxwayEncrypted = "x-axway-encrypted"

type credProv interface {
	CredentialProvision(credentialRequest prov.CredentialRequest) (status prov.RequestStatus, credentails prov.Credential)
	CredentialDeprovision(credentialRequest prov.CredentialRequest) (status prov.RequestStatus)
}

type encryptFunc func(enc encryptStr, schema, data map[string]interface{}) map[string]interface{}

type credentials struct {
	prov    credProv
	client  client
	encrypt encryptFunc
}

// NewCredentialHandler creates a Handler for Access Requests
func NewCredentialHandler(prov credProv, client client) Handler {
	return &credentials{
		prov:    prov,
		client:  client,
		encrypt: encryptMap,
	}
}

// Handle processes grpc events triggered for Credentials
func (h *credentials) Handle(action proto.Event_Type, meta *proto.EventMeta, resource *v1.ResourceInstance) error {
	if resource.Kind != mv1.CredentialGVK().Kind || h.prov == nil || isNotStatusSubResourceUpdate(action, meta) {
		return nil
	}
<<<<<<< HEAD

	log.Info("%s event for Credential", action.String())
=======
>>>>>>> 4252d1c9

	cr := &mv1.Credential{}
	err := cr.FromInstance(resource)
	if err != nil {
		return err
	}

	ok := isStatusFound(cr.Status)
	if !ok {
		return nil
	}

	if cr.Status.Level != statusPending {
		return nil
	}

	app, err := h.getManagedApp(cr)
	if err != nil {
		return err
	}

	crd, err := h.getCRD(cr)
	if err != nil {
		return err
	}

	creds := newProvCreds(cr, util.GetAgentDetails(app))

	if action == proto.Event_DELETED {
		h.prov.CredentialDeprovision(creds)
		return nil
	}

	var status prov.RequestStatus
	var credentialData prov.Credential

	if cr.Status.Level == statusPending {
		status, credentialData = h.prov.CredentialProvision(creds)
		sec := app.Spec.Security
		enc, err := newEncryptor(sec.EncryptionKey, sec.EncryptionAlgorithm, sec.EncryptionHash)
		if err != nil {
			status = prov.NewRequestStatusBuilder().SetMessage(fmt.Sprintf("error encrypting credential: %s", err.Error())).Failed()
		} else {
<<<<<<< HEAD
			if schemaProps, ok := crd.Spec.Provision.Schema["properties"]; ok {
				props, ok := schemaProps.(map[string]interface{})
				if !ok {
					props = make(map[string]interface{})
				}
				cr.Data = h.encrypt(enc, props, credentialData.GetData())
			}
=======
			cr.Data = h.encrypt(enc, crd.Spec.Provision.Schema, credentialData.GetData())
>>>>>>> 4252d1c9
		}

		cr.Status = prov.NewStatusReason(status)

		details := util.MergeMapStringInterface(util.GetAgentDetails(cr), status.GetProperties())
		util.SetAgentDetails(cr, details)

		// TODO add finalizer

		err = h.client.CreateSubResourceScoped(
			mv1.EnvironmentResourceName,
			cr.Metadata.Scope.Name,
			cr.PluralName(),
			cr.Name,
			cr.Group,
			cr.APIVersion,
			map[string]interface{}{
				defs.XAgentDetails: util.GetAgentDetails(cr),
				"status":           cr.Status,
				"data":             cr.Data,
			},
		)

		return err
	}

	// check for deleting state on success status
	if cr.Status.Level == statusSuccess && cr.Metadata.State == v1.ResourceDeleting {
		status = h.prov.CredentialDeprovision(creds)

		// TODO remoce finalizer
		_ = status
	}

	return nil
}

func (h *credentials) getManagedApp(cred *mv1.Credential) (*mv1.ManagedApplication, error) {
	url := fmt.Sprintf(
		"/management/v1alpha1/environments/%s/managedapplications/%s",
		cred.Metadata.Scope.Name,
		cred.Spec.ManagedApplication,
	)
	ri, err := h.client.GetResource(url)
	if err != nil {
		return nil, err
	}
<<<<<<< HEAD
	app := &mv1.ManagedApplication{}
	err = app.FromInstance(ri)
	return app, err
=======

	ma := &mv1.ManagedApplication{}
	err = ma.FromInstance(ri)
	return ma, err
>>>>>>> 4252d1c9
}

func (h *credentials) getCRD(cred *mv1.Credential) (*mv1.CredentialRequestDefinition, error) {
	url := fmt.Sprintf(
		"/management/v1alpha1/environments/%s/credentialrequestdefinitions/%s",
		cred.Metadata.Scope.Name,
		cred.Spec.CredentialRequestDefinition,
	)
	ri, err := h.client.GetResource(url)
	if err != nil {
		return nil, err
	}

	crd := &mv1.CredentialRequestDefinition{}
	err = crd.FromInstance(ri)
	return crd, err
}

// encryptMap loops through all data and checks the value against the provisioning schema to see if it should be encrypted.
func encryptMap(enc encryptStr, schema, data map[string]interface{}) map[string]interface{} {
	properties, ok := schema["properties"]
	if !ok {
		return data
	}

	props := properties.(map[string]interface{})
	for key, value := range data {
		schemaValue := props[key]
		v, ok := schemaValue.(map[string]interface{})
		if !ok {
			continue
		}

		if _, ok := v[xAxwayEncrypted]; ok {
			v, ok := value.(string)
			if !ok {
				continue
			}

			str, err := enc.encrypt(v)
			if err != nil {
				log.Error(err)
				continue
			}

			data[key] = base64.StdEncoding.EncodeToString([]byte(str))
		}
	}

	return data
}

type provCreds struct {
	managedApp  string
	credType    string
	credDetails map[string]interface{}
	appDetails  map[string]interface{}
}

func newProvCreds(cr *mv1.Credential, appDetails map[string]interface{}) *provCreds {
	credDetails := util.GetAgentDetails(cr)

	return &provCreds{
		appDetails:  appDetails,
		credDetails: credDetails,
		credType:    cr.Spec.CredentialRequestDefinition,
		managedApp:  cr.Spec.ManagedApplication,
	}
}

// GetApplicationName gets the name of the managed application
func (c provCreds) GetApplicationName() string {
	return c.managedApp
}

// GetCredentialType gets the type of the credential
func (c provCreds) GetCredentialType() string {
	return c.credType
}

// GetCredentialDetailsValue returns a value found on the 'x-agent-details' sub resource of the Credentials.
func (c provCreds) GetCredentialDetailsValue(key string) interface{} {
	if c.credDetails == nil {
		return nil
	}
	return c.credDetails[key]
}

// GetApplicationDetailsValue returns a value found on the 'x-agent-details' sub resource of the ManagedApplication.
func (c provCreds) GetApplicationDetailsValue(key string) interface{} {
	if c.appDetails == nil {
		return nil
	}
	return c.appDetails[key]
}

// encryptStr is an interface for encrypting strings
type encryptStr interface {
	encrypt(str string) (string, error)
}

// encryptor implements the encryptStr interface
type encryptor struct {
	alg  string
	key  *rsa.PublicKey
	hash hash.Hash
}

// newEncryptor creates a struct to handle encryption based on the provided key, algorithm, and hash.
func newEncryptor(key, alg, hash string) (*encryptor, error) {
	enc := &encryptor{
		alg: alg,
	}

	pub, err := enc.newPub(key)
	if err != nil {
		return nil, err
	}

	h, err := enc.newHash(hash)
	if err != nil {
		return nil, err
	}

	ok := enc.validateAlg()
	if !ok {
		return nil, fmt.Errorf("unexpected encryption algorithm: %s", alg)
	}

	enc.hash = h
	enc.key = pub
	return enc, nil
}

// encryptStr encrypts a string based on the provided app security
func (e *encryptor) encrypt(str string) (string, error) {
	bts, err := e.encAlgorithm(str)
	if err != nil {
		return "", fmt.Errorf("failed to encrypt: %s", err)
	}

	return string(bts), nil
}

func (e *encryptor) newPub(key string) (*rsa.PublicKey, error) {
	block, _ := pem.Decode([]byte(key))
	if block == nil {
		return nil, fmt.Errorf("failed to decode public key")
	}
	pub, err := x509.ParsePKIXPublicKey(block.Bytes)
	if err != nil {
		return nil, fmt.Errorf("failed to parse public key: %s", err)
	}

	p, ok := pub.(*rsa.PublicKey)
	if !ok {
		return nil, fmt.Errorf("expected public key type to be *rsa.PublicKey but received %T", pub)
	}

	return p, nil
}

func (e *encryptor) newHash(hash string) (hash.Hash, error) {
	switch hash {
	case "":
		fallthrough
	case "SHA256":
		return sha256.New(), nil
	default:
		return nil, fmt.Errorf("unexpected encryption hash: %s", hash)
	}
}

func (e *encryptor) validateAlg() bool {
	switch e.alg {
	case "":
		fallthrough
	case "RSA-OAEP":
		return true
	case "PKCS":
		return true
	default:
		return false
	}
}

func (e *encryptor) encAlgorithm(msg string) ([]byte, error) {
	switch e.alg {
	case "":
		fallthrough
	case "RSA-OAEP":
		return rsa.EncryptOAEP(e.hash, rand.Reader, e.key, []byte(msg), nil)
	case "PKCS":
		return rsa.EncryptPKCS1v15(rand.Reader, e.key, []byte(msg))
	default:
		return nil, fmt.Errorf("unexpected encryption algorithm: %s", e.alg)
	}
}<|MERGE_RESOLUTION|>--- conflicted
+++ resolved
@@ -48,11 +48,8 @@
 	if resource.Kind != mv1.CredentialGVK().Kind || h.prov == nil || isNotStatusSubResourceUpdate(action, meta) {
 		return nil
 	}
-<<<<<<< HEAD
-
-	log.Info("%s event for Credential", action.String())
-=======
->>>>>>> 4252d1c9
+
+	log.Infof("%s event for Credential", action.String())
 
 	cr := &mv1.Credential{}
 	err := cr.FromInstance(resource)
@@ -96,7 +93,6 @@
 		if err != nil {
 			status = prov.NewRequestStatusBuilder().SetMessage(fmt.Sprintf("error encrypting credential: %s", err.Error())).Failed()
 		} else {
-<<<<<<< HEAD
 			if schemaProps, ok := crd.Spec.Provision.Schema["properties"]; ok {
 				props, ok := schemaProps.(map[string]interface{})
 				if !ok {
@@ -104,9 +100,6 @@
 				}
 				cr.Data = h.encrypt(enc, props, credentialData.GetData())
 			}
-=======
-			cr.Data = h.encrypt(enc, crd.Spec.Provision.Schema, credentialData.GetData())
->>>>>>> 4252d1c9
 		}
 
 		cr.Status = prov.NewStatusReason(status)
@@ -154,16 +147,9 @@
 	if err != nil {
 		return nil, err
 	}
-<<<<<<< HEAD
 	app := &mv1.ManagedApplication{}
 	err = app.FromInstance(ri)
 	return app, err
-=======
-
-	ma := &mv1.ManagedApplication{}
-	err = ma.FromInstance(ri)
-	return ma, err
->>>>>>> 4252d1c9
 }
 
 func (h *credentials) getCRD(cred *mv1.Credential) (*mv1.CredentialRequestDefinition, error) {
