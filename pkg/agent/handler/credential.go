--- conflicted
+++ resolved
@@ -76,20 +76,9 @@
 		return err
 	}
 
-<<<<<<< HEAD
-	credDetails := util.GetAgentDetails(cr)
-	appDetails := util.GetAgentDetails(app)
-
-	creds := &creds{
-		appDetails:  appDetails,
-		credDetails: credDetails,
-		credType:    cr.Spec.CredentialRequestDefinition,
-		managedApp:  cr.Spec.ManagedApplication,
-=======
 	crd, err := h.getCRD(cr)
 	if err != nil {
 		return err
->>>>>>> d898fd30
 	}
 
 	creds := newProvCreds(cr, util.GetAgentDetails(app))
@@ -217,14 +206,6 @@
 	return c.credType
 }
 
-<<<<<<< HEAD
-=======
-// GetRequestType returns the type of request for the credentials
-func (c provCreds) GetRequestType() string {
-	return c.requestType
-}
-
->>>>>>> d898fd30
 // GetCredentialDetailsValue returns a value found on the 'x-agent-details' sub resource of the Credentials.
 func (c provCreds) GetCredentialDetailsValue(key string) interface{} {
 	if c.credDetails == nil {
