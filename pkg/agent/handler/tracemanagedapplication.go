--- conflicted
+++ resolved
@@ -21,13 +21,8 @@
 }
 
 // Handle processes grpc events triggered for ManagedApplications for trace agent
-<<<<<<< HEAD
 func (h *traceManagedApplication) Handle(ctx context.Context, _ *proto.EventMeta, resource *v1.ResourceInstance) error {
-	action := getActionFromContext(ctx)
-=======
-func (h *traceManagedApplication) Handle(ctx context.Context, meta *proto.EventMeta, resource *v1.ResourceInstance) error {
 	action := GetActionFromContext(ctx)
->>>>>>> d3a5e47f
 	if resource.Kind != mv1.ManagedApplicationGVK().Kind {
 		return nil
 	}
