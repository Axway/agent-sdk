--- conflicted
+++ resolved
@@ -22,24 +22,14 @@
 	cancel      context.CancelFunc
 	ctx         context.Context
 	getResource ResourceClient
-<<<<<<< HEAD
-	handlers    []Handler
-=======
 	handlers    []handler.Handler
-	source      chan *proto.Event
-	stop        chan interface{}
->>>>>>> d375a650
 	isRunning   bool
 	source      chan *proto.Event
 }
 
 // NewEventListener creates a new EventListener to process events based on the provided Handlers.
-<<<<<<< HEAD
-func NewEventListener(source chan *proto.Event, ri ResourceClient, cbs ...Handler) *EventListener {
+func NewEventListener(source chan *proto.Event, ri ResourceClient, cbs ...handler.Handler) *EventListener {
 	ctx, cancel := context.WithCancel(context.Background())
-=======
-func NewEventListener(source chan *proto.Event, ri ResourceClient, cbs ...handler.Handler) *EventListener {
->>>>>>> d375a650
 	return &EventListener{
 		cancel:      cancel,
 		ctx:         ctx,
