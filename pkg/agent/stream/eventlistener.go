package stream

import (
	"context"
	"fmt"

	"github.com/Axway/agent-sdk/pkg/agent/handler"
	"github.com/Axway/agent-sdk/pkg/util/log"

	apiv1 "github.com/Axway/agent-sdk/pkg/apic/apiserver/models/api/v1"
	"github.com/Axway/agent-sdk/pkg/watchmanager/proto"
)

// Listener starts the EventListener
type Listener interface {
	Listen() chan error
	Stop()
}

// EventListener holds the various caches to save events into as they get written to the source channel.
type EventListener struct {
	cancel          context.CancelFunc
	ctx             context.Context
	client          apiClient
	handlers        []handler.Handler
	source          chan *proto.Event
	sequenceManager *agentSequenceManager
	logger          log.FieldLogger
}

type newListenerFunc func(source chan *proto.Event, ri apiClient, sequenceManager *agentSequenceManager, cbs ...handler.Handler) *EventListener

// NewEventListener creates a new EventListener to process events based on the provided Handlers.
func NewEventListener(source chan *proto.Event, ri apiClient, sequenceManager *agentSequenceManager, cbs ...handler.Handler) *EventListener {
	ctx, cancel := context.WithCancel(context.Background())
	return &EventListener{
		cancel:          cancel,
		ctx:             ctx,
		client:          ri,
		handlers:        cbs,
		source:          source,
		sequenceManager: sequenceManager,
		logger:          log.NewFieldLogger().WithField("component", "stream event listener"),
	}
}

// Stop stops the listener
func (em *EventListener) Stop() {
	if em != nil {
		em.cancel()
	}
}

// Listen starts a loop that will process events as they are sent on the channel
func (em *EventListener) Listen() chan error {
	errCh := make(chan error)
	go func() {
		for {
			done, err := em.start()
			if done && err == nil {
				errCh <- nil
				break
			}

			if err != nil {
				errCh <- err
				break
			}
		}
	}()

	return errCh
}

func (em *EventListener) start() (done bool, err error) {
	select {
	case event, ok := <-em.source:
		if !ok {
			done = true
			err = fmt.Errorf("stream event source has been closed")
			break
		}

		err := em.handleEvent(event)
		if err != nil {
			em.logger.WithError(err).Error("stream event listener error")
		}
	case <-em.ctx.Done():
		em.logger.Trace("stream event listener has been gracefully stopped")
		done = true
		err = nil
		break
	}

	return done, err
}

// handleEvent fetches the api server ResourceClient based on the event self link, and then tries to save it to the cache.
func (em *EventListener) handleEvent(event *proto.Event) error {
<<<<<<< HEAD
	ctx := handler.NewEventContext(proto.Event_Type(event.Type), event.Metadata, event.Payload.Name, event.Payload.Kind)
	logger := handler.GetLoggerFromContext(ctx)
	logger.Trace("processing received watch event")
=======
	em.logger.
		WithField("sequenceID", event.Metadata.SequenceID).
		WithField("action", proto.Event_Type_name[int32(event.Type)]).
		WithField("kind", event.Payload.Kind).
		WithField("name", event.Payload.Name).
		Debug("processing received watch event")
>>>>>>> 56f1a3e4

	ri, err := em.getEventResource(event)
	if err != nil {
		return err
	}

	em.handleResource(ctx, event.Metadata, ri)
	em.sequenceManager.SetSequence(event.Metadata.SequenceID)
	return nil
}

func (em *EventListener) getEventResource(event *proto.Event) (*apiv1.ResourceInstance, error) {
	if event.Type == proto.Event_DELETED {
		return em.convertEventPayload(event), nil
	}
	return em.client.GetResource(event.Payload.Metadata.SelfLink)
}

// handleResource loops through all the handlers and passes the event to each one for processing.
func (em *EventListener) handleResource(ctx context.Context, eventMetadata *proto.EventMeta, resource *apiv1.ResourceInstance) {

	for _, h := range em.handlers {
		err := h.Handle(ctx, eventMetadata, resource)
		if err != nil {
			em.logger.Error(err)
		}
	}
}

func (em *EventListener) convertEventPayload(event *proto.Event) *apiv1.ResourceInstance {
	ri := &apiv1.ResourceInstance{
		ResourceMeta: apiv1.ResourceMeta{
			GroupVersionKind: apiv1.GroupVersionKind{
				GroupKind: apiv1.GroupKind{
					Group: event.Payload.Group,
					Kind:  event.Payload.Kind,
				},
			},
			Name: event.Payload.Name,
			Metadata: apiv1.Metadata{
				ID:       event.Payload.Metadata.Id,
				SelfLink: event.Payload.Metadata.SelfLink,
			},
			Attributes: event.Payload.Attributes,
		},
	}
	if event.Payload.Metadata.Scope != nil {
		ri.Metadata.Scope = apiv1.MetadataScope{
			ID:       event.Payload.Metadata.Scope.Id,
			Kind:     event.Payload.Metadata.Scope.Kind,
			Name:     event.Payload.Metadata.Scope.Name,
			SelfLink: event.Payload.Metadata.Scope.SelfLink,
		}
	}
	return ri
}<|MERGE_RESOLUTION|>--- conflicted
+++ resolved
@@ -97,18 +97,9 @@
 
 // handleEvent fetches the api server ResourceClient based on the event self link, and then tries to save it to the cache.
 func (em *EventListener) handleEvent(event *proto.Event) error {
-<<<<<<< HEAD
 	ctx := handler.NewEventContext(proto.Event_Type(event.Type), event.Metadata, event.Payload.Name, event.Payload.Kind)
 	logger := handler.GetLoggerFromContext(ctx)
 	logger.Trace("processing received watch event")
-=======
-	em.logger.
-		WithField("sequenceID", event.Metadata.SequenceID).
-		WithField("action", proto.Event_Type_name[int32(event.Type)]).
-		WithField("kind", event.Payload.Kind).
-		WithField("name", event.Payload.Name).
-		Debug("processing received watch event")
->>>>>>> 56f1a3e4
 
 	ri, err := em.getEventResource(event)
 	if err != nil {
