--- conflicted
+++ resolved
@@ -92,29 +92,17 @@
 // Should call Listen and handle a graceful stop, and an error
 func TestEventListener_Listen(t *testing.T) {
 	events := make(chan *proto.Event)
-<<<<<<< HEAD
-	listener := NewEventListener(events, &mockRI{}, mockHandler{})
+	listener := NewEventListener(events, &mockRI{}, &mockHandler{})
 	errCh := listener.Listen()
-=======
-	listener := NewEventListener(events, &mockRI{}, &mockHandler{})
-
-	errCh := make(chan error)
-	go func() {
-		err := listener.Listen()
-		errCh <- err
-	}()
-
->>>>>>> d375a650
 	go listener.Stop()
 	err := <-errCh
 	assert.Nil(t, err)
 
-	listener = NewEventListener(events, &mockRI{}, mockHandler{})
+	listener = NewEventListener(events, &mockRI{}, &mockHandler{})
 	errCh = listener.Listen()
 	close(events)
 	err = <-errCh
 	assert.NotNil(t, err)
-
 }
 
 func TestEventListener_handleEvent(t *testing.T) {
@@ -219,6 +207,6 @@
 	err error
 }
 
-func (m *mockHandler) Handle(action proto.Event_Type, resource *apiv1.ResourceInstance) error {
+func (m *mockHandler) Handle(_ proto.Event_Type, _ *apiv1.ResourceInstance) error {
 	return m.err
 }