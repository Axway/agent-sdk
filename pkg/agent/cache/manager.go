package cache

import (
	"encoding/json"
	"sync"

	"github.com/Axway/agent-sdk/pkg/apic/definitions"

	v1 "github.com/Axway/agent-sdk/pkg/apic/apiserver/models/api/v1"
	"github.com/Axway/agent-sdk/pkg/cache"
	"github.com/Axway/agent-sdk/pkg/config"
	"github.com/Axway/agent-sdk/pkg/jobs"
	"github.com/Axway/agent-sdk/pkg/util"
	"github.com/Axway/agent-sdk/pkg/util/log"
)

const (
	defaultCacheStoragePath = "./data/cache"
)

// Manager - interface to manage agent resource
type Manager interface {

	// Cache management related methods
	HasLoadedPersistedCache() bool
	SaveCache()

	//API Service cache related methods
	AddAPIService(resource *v1.ResourceInstance) string
	GetAPIServiceCache() cache.Cache
	GetAPIServiceKeys() []string
	GetAPIServiceWithAPIID(externalAPIID string) *v1.ResourceInstance
	GetAPIServiceWithPrimaryKey(primaryKey string) *v1.ResourceInstance
	GetAPIServiceWithName(apiName string) *v1.ResourceInstance
	DeleteAPIService(externalAPIID string) error

	// API service instance cache related methods
	AddAPIServiceInstance(resource *v1.ResourceInstance)
	GetAPIServiceInstanceKeys() []string
	GetAPIServiceInstanceByID(instanceID string) (*v1.ResourceInstance, error)
	DeleteAPIServiceInstance(instanceID string) error
	DeleteAllAPIServiceInstance()

	// Category cache related methods
	AddCategory(resource *v1.ResourceInstance)
	GetCategoryCache() cache.Cache
	GetCategoryKeys() []string
	GetCategory(categoryName string) *v1.ResourceInstance
	GetCategoryWithTitle(title string) *v1.ResourceInstance
	DeleteCategory(categoryName string) error

	// Watch Sequence cache related methods
	AddSequence(watchTopicName string, sequenceID int64)
	GetSequence(watchTopicName string) int64

	GetTeamCache() cache.Cache
	AddTeam(team *definitions.PlatformTeam)
	GetTeamByName(name string) *definitions.PlatformTeam
	GetTeamByID(id string) *definitions.PlatformTeam
	GetDefaultTeam() *definitions.PlatformTeam

<<<<<<< HEAD
	//Access Request cache related methods
	GetAccessRequestCache() cache.Cache
=======
	ApplyResourceReadLock()
	ReleaseResourceReadLock()
>>>>>>> a2716582
}

type cacheManager struct {
	jobs.Job
	accessRequestMap        cache.Cache
	apiMap                  cache.Cache
	instanceMap             cache.Cache
	categoryMap             cache.Cache
	sequenceCache           cache.Cache
	resourceCacheReadLock   sync.Mutex
	cacheLock               sync.Mutex
	persistedCache          cache.Cache
	teams                   cache.Cache
	cacheFilename           string
	hasLoadedPersistedCache bool
	isCacheUpdated          bool
}

// NewAgentCacheManager - Create a new agent cache manager
func NewAgentCacheManager(cfg config.CentralConfig, persistCache bool) Manager {
	m := &cacheManager{
		accessRequestMap: cache.New(),
		apiMap:           cache.New(),
		instanceMap:      cache.New(),
		categoryMap:      cache.New(),
		sequenceCache:    cache.New(),
		teams:            cache.New(),
		isCacheUpdated:   false,
	}

	if cfg.IsUsingGRPC() && persistCache {
		m.initializePersistedCache(cfg)
	}

	return m
}

func (c *cacheManager) initializePersistedCache(cfg config.CentralConfig) {
	c.cacheFilename = c.getCacheFileName(cfg)

	cacheMap := cache.New()
	err := cacheMap.Load(c.cacheFilename)
	if err == nil {
		c.accessRequestMap = c.loadPersistedResourceInstanceCache(cacheMap, "accessRequests")
		c.apiMap = c.loadPersistedResourceInstanceCache(cacheMap, "apiServices")
		c.instanceMap = c.loadPersistedResourceInstanceCache(cacheMap, "apiServiceInstances")
		c.categoryMap = c.loadPersistedResourceInstanceCache(cacheMap, "categories")
		c.sequenceCache = c.loadPersistedCache(cacheMap, "watchSequence")
		c.teams = c.loadPersistedCache(cacheMap, "teamCache")
		c.hasLoadedPersistedCache = true
		c.isCacheUpdated = false
	}

	cacheMap.Set("accessRequests", c.accessRequestMap)
	cacheMap.Set("apiServices", c.apiMap)
	cacheMap.Set("apiServiceInstances", c.instanceMap)
	cacheMap.Set("categories", c.categoryMap)
	cacheMap.Set("watchSequence", c.sequenceCache)
	cacheMap.Set("teams", c.teams)
	c.persistedCache = cacheMap
	if util.IsNotTest() {
		jobs.RegisterIntervalJobWithName(c, cfg.GetCacheStorageInterval(), "Agent cache persistence")
	}
}

func (c *cacheManager) getCacheFileName(cfg config.CentralConfig) string {
	cacheStoragePath := cfg.GetCacheStoragePath()
	if cacheStoragePath == "" {
		cacheStoragePath = defaultCacheStoragePath
	}
	util.CreateDirIfNotExist(cacheStoragePath)
	if cfg.GetAgentName() != "" {
		return cacheStoragePath + "/" + cfg.GetAgentName() + ".cache"
	}
	return cacheStoragePath + "/" + cfg.GetEnvironmentName() + ".cache"
}

func (c *cacheManager) loadPersistedCache(cacheMap cache.Cache, cacheKey string) cache.Cache {
	itemCache, _ := cacheMap.Get(cacheKey)
	if itemCache != nil {
		raw, _ := json.Marshal(itemCache)
		return cache.LoadFromBuffer(raw)
	}
	return cache.New()
}

func (c *cacheManager) loadPersistedResourceInstanceCache(cacheMap cache.Cache, cacheKey string) cache.Cache {
	riCache := c.loadPersistedCache(cacheMap, cacheKey)
	keys := riCache.GetKeys()
	for _, key := range keys {
		item, _ := riCache.Get(key)
		rawResource, _ := json.Marshal(item)
		ri := &v1.ResourceInstance{}
		json.Unmarshal(rawResource, ri)
		riCache.Set(key, ri)
	}
	return riCache
}

func (c *cacheManager) setCacheUpdated(updated bool) {
	c.isCacheUpdated = updated
}

// Cache persistence job

// Ready -
func (c *cacheManager) Ready() bool {
	return true
}

// Status -
func (c *cacheManager) Status() error {
	return nil
}

// Execute - persists the cache to file
func (c *cacheManager) Execute() error {
	if util.IsNotTest() && c.isCacheUpdated {
		log.Trace("executing cache persistence job")
		c.SaveCache()
	}
	return nil
}

// Cache manager

// HasLoadedPersistedCache - returns true if the caches are loaded from file
func (c *cacheManager) HasLoadedPersistedCache() bool {
	return c.hasLoadedPersistedCache
}

func (c *cacheManager) SaveCache() {
	if c.persistedCache != nil {
		c.cacheLock.Lock()
		defer c.cacheLock.Unlock()
		c.persistedCache.Save(c.cacheFilename)
		c.setCacheUpdated(false)
	}
}

// API service cache management

// AddAPIService - add/update APIService resource in cache
func (c *cacheManager) AddAPIService(apiService *v1.ResourceInstance) string {
	externalAPIID, ok := apiService.Attributes[definitions.AttrExternalAPIID]
	if ok {
		defer c.setCacheUpdated(true)
		externalAPIName := apiService.Attributes[definitions.AttrExternalAPIName]
		if externalAPIPrimaryKey, found := apiService.Attributes[definitions.AttrExternalAPIPrimaryKey]; found {
			// Verify secondary key and validate if we need to remove it from the apiMap (cache)
			if _, err := c.apiMap.Get(externalAPIID); err != nil {
				c.apiMap.Delete(externalAPIID)
			}

			c.apiMap.SetWithSecondaryKey(externalAPIPrimaryKey, externalAPIID, apiService)
			c.apiMap.SetSecondaryKey(externalAPIPrimaryKey, externalAPIName)
		} else {
			c.apiMap.SetWithSecondaryKey(externalAPIID, externalAPIName, apiService)
		}
		log.Tracef("added api name: %s, id %s to API cache", externalAPIName, externalAPIID)
	}
	return externalAPIID
}

// GetAPIServiceCache - returns the APIService cache
func (c *cacheManager) GetAPIServiceCache() cache.Cache {
	return c.apiMap
}

// GetAPIServiceKeys - returns keys for APIService cache
func (c *cacheManager) GetAPIServiceKeys() []string {
	c.ApplyResourceReadLock()
	defer c.ReleaseResourceReadLock()

	return c.apiMap.GetKeys()
}

// GetAPIServiceWithAPIID - returns resource from APIService cache based on externalAPIID attribute
func (c *cacheManager) GetAPIServiceWithAPIID(externalAPIID string) *v1.ResourceInstance {
	c.ApplyResourceReadLock()
	defer c.ReleaseResourceReadLock()

	api, _ := c.apiMap.Get(externalAPIID)
	if api == nil {
		api, _ = c.apiMap.GetBySecondaryKey(externalAPIID)
	}

	if api != nil {
		apiSvc, ok := api.(*v1.ResourceInstance)
		if ok {
			return apiSvc
		}
	}
	return nil
}

// GetAPIServiceWithPrimaryKey - returns resource from APIService cache based on externalAPIPrimaryKey attribute
func (c *cacheManager) GetAPIServiceWithPrimaryKey(primaryKey string) *v1.ResourceInstance {
	c.ApplyResourceReadLock()
	defer c.ReleaseResourceReadLock()

	api, _ := c.apiMap.Get(primaryKey)
	if api != nil {
		apiSvc, ok := api.(*v1.ResourceInstance)
		if ok {
			return apiSvc
		}
	}
	return nil
}

// GetAPIServiceWithName - returns resource from APIService cache based on externalAPIName attribute
func (c *cacheManager) GetAPIServiceWithName(apiName string) *v1.ResourceInstance {
	c.ApplyResourceReadLock()
	defer c.ReleaseResourceReadLock()

	api, _ := c.apiMap.GetBySecondaryKey(apiName)
	if api != nil {
		apiSvc, ok := api.(*v1.ResourceInstance)
		if ok {
			return apiSvc
		}
	}
	return nil
}

// DeleteAPIService - remove APIService resource from cache based on externalAPIID or externalAPIPrimaryKey
func (c *cacheManager) DeleteAPIService(key string) error {
	defer c.setCacheUpdated(true)

	err := c.apiMap.Delete(key)
	if err != nil {
		err = c.apiMap.DeleteBySecondaryKey(key)
	}
	return err
}

// API service instance management

// AddAPIServiceInstance -  add/update APIServiceInstance resource in cache
func (c *cacheManager) AddAPIServiceInstance(resource *v1.ResourceInstance) {
	defer c.setCacheUpdated(true)

	c.instanceMap.Set(resource.Metadata.ID, resource)
}

// GetAPIServiceInstanceKeys - returns keys for APIServiceInstance cache
func (c *cacheManager) GetAPIServiceInstanceKeys() []string {
	c.ApplyResourceReadLock()
	defer c.ReleaseResourceReadLock()

	return c.instanceMap.GetKeys()
}

// GetAPIServiceInstanceByID - returns resource from APIServiceInstance cache based on instance ID
func (c *cacheManager) GetAPIServiceInstanceByID(instanceID string) (*v1.ResourceInstance, error) {
	c.ApplyResourceReadLock()
	defer c.ReleaseResourceReadLock()

	item, err := c.instanceMap.Get(instanceID)
	if item != nil {
		instance, ok := item.(*v1.ResourceInstance)
		if ok {
			return instance, nil
		}
	}
	return nil, err
}

// DeleteAPIServiceInstance - remove APIServiceInstance resource from cache based on instance ID
func (c *cacheManager) DeleteAPIServiceInstance(instanceID string) error {
	defer c.setCacheUpdated(true)

	return c.instanceMap.Delete(instanceID)
}

// DeleteAllAPIServiceInstance - remove all APIServiceInstance resource from cache
func (c *cacheManager) DeleteAllAPIServiceInstance() {
	defer c.setCacheUpdated(true)

	c.instanceMap.Flush()
}

// Category cache management

// AddCategory - add/update Category resource in cache
func (c *cacheManager) AddCategory(resource *v1.ResourceInstance) {
	defer c.setCacheUpdated(true)

	c.categoryMap.SetWithSecondaryKey(resource.Name, resource.Title, resource)
}

// GetCategoryCache - returns the Category cache
func (c *cacheManager) GetCategoryCache() cache.Cache {
	return c.categoryMap
}

// GetCategoryKeys - returns keys for Category cache
func (c *cacheManager) GetCategoryKeys() []string {
	c.ApplyResourceReadLock()
	defer c.ReleaseResourceReadLock()

	return c.categoryMap.GetKeys()
}

// GetCategory - returns resource from Category cache based on name
func (c *cacheManager) GetCategory(categoryName string) *v1.ResourceInstance {
	c.ApplyResourceReadLock()
	defer c.ReleaseResourceReadLock()

	category, _ := c.categoryMap.Get(categoryName)
	if category != nil {
		ri, ok := category.(*v1.ResourceInstance)
		if ok {
			return ri
		}
	}
	return nil
}

// GetCategoryWithTitle - returns resource from Category cache based on title
func (c *cacheManager) GetCategoryWithTitle(title string) *v1.ResourceInstance {
	c.ApplyResourceReadLock()
	defer c.ReleaseResourceReadLock()

	category, _ := c.categoryMap.GetBySecondaryKey(title)
	if category != nil {
		ri, ok := category.(*v1.ResourceInstance)
		if ok {
			return ri
		}
	}
	return nil
}

// DeleteCategory - remove Category resource from cache based on name
func (c *cacheManager) DeleteCategory(categoryName string) error {
	defer c.setCacheUpdated(true)

	return c.categoryMap.Delete(categoryName)
}

// Watch Sequence cache

// AddSequence - add/updates the sequenceID for the watch topic in cache
func (c *cacheManager) AddSequence(watchTopicName string, sequenceID int64) {
	defer c.setCacheUpdated(true)

	c.sequenceCache.Set(watchTopicName, sequenceID)
}

// GetSequence - returns the sequenceID for the watch topic in cache
func (c *cacheManager) GetSequence(watchTopicName string) int64 {
	cachedSeqID, err := c.sequenceCache.Get(watchTopicName)
	if err == nil {
		if seqID, ok := cachedSeqID.(int64); ok {
			return seqID
		} else if seqID, ok := cachedSeqID.(float64); ok {
			return int64(seqID)
		}
	}
	return 0
}

// GetTeamCache - returns the team cache
func (c *cacheManager) GetTeamCache() cache.Cache {
	return c.teams
}

// AddTeam saves a team to the cache
func (c *cacheManager) AddTeam(team *definitions.PlatformTeam) {
	defer c.setCacheUpdated(true)
	c.teams.SetWithSecondaryKey(team.Name, team.ID, *team)
}

// GetTeamByName gets a team by name
func (c *cacheManager) GetTeamByName(name string) *definitions.PlatformTeam {
	item, err := c.teams.Get(name)
	if err != nil {
		return nil
	}
	team, ok := item.(definitions.PlatformTeam)
	if !ok {
		return nil
	}
	return &team
}

// GetDefaultTeam gets the default team
func (c *cacheManager) GetDefaultTeam() *definitions.PlatformTeam {
	names := c.teams.GetKeys()

	var defaultTeam definitions.PlatformTeam
	for _, name := range names {
		item, _ := c.teams.Get(name)
		team, ok := item.(definitions.PlatformTeam)
		if !ok {
			continue
		}

		if team.Default {
			defaultTeam = team
			break
		}

		continue
	}

	return &defaultTeam
}

// GetTeamByID gets a team by id
func (c *cacheManager) GetTeamByID(id string) *definitions.PlatformTeam {
	item, err := c.teams.GetBySecondaryKey(id)
	if err != nil {
		return nil
	}
	team, ok := item.(definitions.PlatformTeam)
	if !ok {
		return nil
	}
	return &team
}

<<<<<<< HEAD
// AccessRequest

// GetAccessRequestCache - returns the access request cache
func (c *cacheManager) GetAccessRequestCache() cache.Cache {
	return c.accessRequestMap
=======
func (c *cacheManager) ApplyResourceReadLock() {
	c.resourceCacheReadLock.Lock()
}

func (c *cacheManager) ReleaseResourceReadLock() {
	c.resourceCacheReadLock.Unlock()
>>>>>>> a2716582
}<|MERGE_RESOLUTION|>--- conflicted
+++ resolved
@@ -59,13 +59,10 @@
 	GetTeamByID(id string) *definitions.PlatformTeam
 	GetDefaultTeam() *definitions.PlatformTeam
 
-<<<<<<< HEAD
 	//Access Request cache related methods
 	GetAccessRequestCache() cache.Cache
-=======
 	ApplyResourceReadLock()
 	ReleaseResourceReadLock()
->>>>>>> a2716582
 }
 
 type cacheManager struct {
@@ -490,18 +487,17 @@
 	return &team
 }
 
-<<<<<<< HEAD
 // AccessRequest
 
 // GetAccessRequestCache - returns the access request cache
 func (c *cacheManager) GetAccessRequestCache() cache.Cache {
 	return c.accessRequestMap
-=======
+}
+
 func (c *cacheManager) ApplyResourceReadLock() {
 	c.resourceCacheReadLock.Lock()
 }
 
 func (c *cacheManager) ReleaseResourceReadLock() {
 	c.resourceCacheReadLock.Unlock()
->>>>>>> a2716582
 }