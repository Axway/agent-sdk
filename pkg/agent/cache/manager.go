--- conflicted
+++ resolved
@@ -399,11 +399,7 @@
 // AddTeam saves a team to the cache
 func (c *cacheManager) AddTeam(team *definitions.PlatformTeam) {
 	defer c.setCacheUpdated(true)
-<<<<<<< HEAD
-	c.teams.SetWithSecondaryKey(team.Name, team.ID, team)
-=======
 	c.teams.SetWithSecondaryKey(team.Name, team.ID, *team)
->>>>>>> e941f52c
 }
 
 // GetTeamByName gets a team by name
@@ -412,36 +408,21 @@
 	if err != nil {
 		return nil
 	}
-<<<<<<< HEAD
-	team, ok := item.(*definitions.PlatformTeam)
-	if !ok {
-		return nil
-	}
-	return team
-=======
 	team, ok := item.(definitions.PlatformTeam)
 	if !ok {
 		return nil
 	}
 	return &team
->>>>>>> e941f52c
 }
 
 // GetDefaultTeam gets the default team
 func (c *cacheManager) GetDefaultTeam() *definitions.PlatformTeam {
 	names := c.teams.GetKeys()
 
-<<<<<<< HEAD
-	var defaultTeam *definitions.PlatformTeam
-	for _, name := range names {
-		item, _ := c.teams.Get(name)
-		team, ok := item.(*definitions.PlatformTeam)
-=======
 	var defaultTeam definitions.PlatformTeam
 	for _, name := range names {
 		item, _ := c.teams.Get(name)
 		team, ok := item.(definitions.PlatformTeam)
->>>>>>> e941f52c
 		if !ok {
 			continue
 		}
@@ -454,11 +435,7 @@
 		continue
 	}
 
-<<<<<<< HEAD
-	return defaultTeam
-=======
 	return &defaultTeam
->>>>>>> e941f52c
 }
 
 // GetTeamByID gets a team by id
@@ -467,17 +444,9 @@
 	if err != nil {
 		return nil
 	}
-<<<<<<< HEAD
-	team, ok := item.(*definitions.PlatformTeam)
-	if !ok {
-		return nil
-	}
-	return team
-=======
 	team, ok := item.(definitions.PlatformTeam)
 	if !ok {
 		return nil
 	}
 	return &team
->>>>>>> e941f52c
 }