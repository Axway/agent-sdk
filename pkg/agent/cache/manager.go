--- conflicted
+++ resolved
@@ -123,16 +123,6 @@
 // NewAgentCacheManager - Create a new agent cache manager
 func NewAgentCacheManager(cfg config.CentralConfig, persistCache bool) Manager {
 	m := &cacheManager{
-<<<<<<< HEAD
-		apiMap:         cache.New(),
-		instanceMap:    cache.New(),
-		categoryMap:    cache.New(),
-		sequenceCache:  cache.New(),
-		teams:          cache.New(),
-		ardMap:         cache.New(),
-		crdMap:         cache.New(),
-		isCacheUpdated: false,
-=======
 		apiMap:                cache.New(),
 		instanceMap:           cache.New(),
 		categoryMap:           cache.New(),
@@ -141,8 +131,9 @@
 		subscriptionMap:       cache.New(),
 		sequenceCache:         cache.New(),
 		teams:                 cache.New(),
+		ardMap:                cache.New(),
+		crdMap:                cache.New(),
 		isCacheUpdated:        false,
->>>>>>> 056cc4d3
 	}
 
 	if cfg.IsUsingGRPC() && persistCache {
@@ -165,6 +156,9 @@
 		"credReqDef":          func(loaded cache.Cache) { c.crdMap = loaded },
 		"accReqDef":           func(loaded cache.Cache) { c.ardMap = loaded },
 		"teams":               func(loaded cache.Cache) { c.teams = loaded },
+		"managedApp":          func(loaded cache.Cache) { c.managedApplicationMap = loaded },
+		"subscriptions":       func(loaded cache.Cache) { c.subscriptionMap = loaded },
+		"accReq":              func(loaded cache.Cache) { c.accessRequestMap = loaded },
 		"watchSequence":       func(loaded cache.Cache) { c.sequenceCache = loaded },
 	}
 
