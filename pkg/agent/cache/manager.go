--- conflicted
+++ resolved
@@ -30,7 +30,6 @@
 	accReqKey              = "accReq"
 	watchSequenceKey       = "watchSequence"
 	watchResourceKey       = "watchResource"
-	fetchOnStartupKey      = "fetchOnStartup"
 )
 
 // Manager - interface to manage agent resource
@@ -191,7 +190,6 @@
 	cacheMap.Load(c.cacheFilename)
 
 	cacheKeys := map[string]func(cache.Cache){
-<<<<<<< HEAD
 		apiServicesKey:         func(loaded cache.Cache) { c.apiMap = loaded },
 		apiServiceInstancesKey: func(loaded cache.Cache) { c.instanceMap = loaded },
 		categoriesKey:          func(loaded cache.Cache) { c.categoryMap = loaded },
@@ -204,21 +202,6 @@
 		accReqKey:              func(loaded cache.Cache) { c.accessRequestMap = loaded },
 		watchSequenceKey:       func(loaded cache.Cache) { c.sequenceCache = loaded },
 		watchResourceKey:       func(loaded cache.Cache) { c.watchResourceMap = loaded },
-		fetchOnStartupKey:      func(loaded cache.Cache) { c.fetchOnStartup = loaded },
-=======
-		"apiServices":         func(loaded cache.Cache) { c.apiMap = loaded },
-		"apiServiceInstances": func(loaded cache.Cache) { c.instanceMap = loaded },
-		"categories":          func(loaded cache.Cache) { c.categoryMap = loaded },
-		instanceCount:         func(loaded cache.Cache) { c.instanceCountMap = loaded },
-		"credReqDef":          func(loaded cache.Cache) { c.crdMap = loaded },
-		"accReqDef":           func(loaded cache.Cache) { c.ardMap = loaded },
-		"teams":               func(loaded cache.Cache) { c.teams = loaded },
-		"managedApp":          func(loaded cache.Cache) { c.managedApplicationMap = loaded },
-		"subscriptions":       func(loaded cache.Cache) { c.subscriptionMap = loaded },
-		"accReq":              func(loaded cache.Cache) { c.accessRequestMap = loaded },
-		"watchSequence":       func(loaded cache.Cache) { c.sequenceCache = loaded },
-		"watchResource":       func(loaded cache.Cache) { c.watchResourceMap = loaded },
->>>>>>> 609b3357
 	}
 
 	c.isPersistedCacheLoaded = true
