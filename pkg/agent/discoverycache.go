package agent

import (
	"fmt"
	"sync"

	"github.com/Axway/agent-sdk/pkg/migrate"
	"github.com/Axway/agent-sdk/pkg/util"

	defs "github.com/Axway/agent-sdk/pkg/apic/definitions"

	"github.com/Axway/agent-sdk/pkg/agent/resource"
	"github.com/Axway/agent-sdk/pkg/apic"
	apiV1 "github.com/Axway/agent-sdk/pkg/apic/apiserver/models/api/v1"
	mv1 "github.com/Axway/agent-sdk/pkg/apic/apiserver/models/management/v1alpha1"
	"github.com/Axway/agent-sdk/pkg/config"
	"github.com/Axway/agent-sdk/pkg/jobs"
	utilErrors "github.com/Axway/agent-sdk/pkg/util/errors"
	hc "github.com/Axway/agent-sdk/pkg/util/healthcheck"
	"github.com/Axway/agent-sdk/pkg/util/log"
)

const (
	apiServerPageSize   = 100
	healthcheckEndpoint = "central"
	apiServerFields     = "metadata,group,kind,name,title,owner,attributes,x-agent-details,finalizers"
)

type discoveryCache struct {
	jobs.Job
	refreshAll           bool
	getHCStatus          hc.GetStatusLevel
	instanceCacheLock    *sync.Mutex
	agentResourceManager resource.Manager
	migrator             migrate.Migrator
	logger               log.FieldLogger
	signal               chan struct{}
	stopCh               chan interface{}
	discoveryCacheLock   *sync.Mutex
}

func newDiscoveryCache(
<<<<<<< HEAD
	manager resource.Manager,
	getAll bool,
	instanceCacheLock *sync.Mutex,
	migrator migrate.AttrMigrator,
	stopCh chan interface{},
=======
	manager resource.Manager, getAll bool, instanceCacheLock *sync.Mutex, migrations migrate.Migrator,
>>>>>>> 3972fafc
) *discoveryCache {
	logger := log.NewFieldLogger().
		WithPackage("sdk.agent").
		WithComponent("discoveryCache")
	return &discoveryCache{
		refreshAll:           getAll,
		instanceCacheLock:    instanceCacheLock,
		agentResourceManager: manager,
		getHCStatus:          hc.GetStatus,
		migrator:             migrations,
		logger:               logger,
		signal:               make(chan struct{}),
		stopCh:               stopCh,
		discoveryCacheLock:   &sync.Mutex{},
	}
}

// Ready -
func (j *discoveryCache) Ready() bool {
	status := j.getHCStatus(healthcheckEndpoint)
	return status == hc.OK
}

// Status -
func (j *discoveryCache) Status() error {
	status := j.getHCStatus(healthcheckEndpoint)
	if status == hc.OK {
		return nil
	}
	return fmt.Errorf("could not establish a connection to APIC to update the cache")
}

// Execute - starts a loop to wait for the discovery cache to receive a signal to rebuild the cache
func (j *discoveryCache) Execute() error {
	for {
		select {
		case <-j.stopCh:
			return nil
		case <-j.signal:
			if err := j.execute(); err != nil {
				return err
			}
		}
	}
}

func (j *discoveryCache) getURLs() {

}

// execute rebuilds the discovery cache
func (j *discoveryCache) execute() error {
	j.discoveryCacheLock.Lock()
	defer j.discoveryCacheLock.Unlock()

	j.logger.Trace("executing API cache update job")
	err := j.updateAPICache()
	if err != nil {
		return err
	}

	j.updateAPIServiceInstancesCache()

	switch agent.cfg.GetAgentType() {
	case config.DiscoveryAgent:
		j.updateCategoryCache()
		j.updateCRDCache()
		j.updateARDCache()
	case config.TraceabilityAgent:
		j.updateManagedApplicationCache()
		j.updateAccessRequestCache()
	}

	if j.agentResourceManager != nil {
		j.agentResourceManager.FetchAgentResource()
	}

	agent.cacheManager.SaveCache()

	return nil
}

func (j *discoveryCache) updateAPICache() error {
	existingAPIs := make(map[string]bool)
	apiServices, err := j.fetchAPIServices()
	if err != nil {
		return err
	}

	for _, svc := range apiServices {
		if j.migrator != nil {
			var err error
			svc, err = j.migrator.Migrate(svc)
			if err != nil {
				return fmt.Errorf("failed to migrate service: %s", err)
			}
		}

		externalAPIID, _ := util.GetAgentDetailsValue(svc, defs.AttrExternalAPIID)
		// skip service without external api id
		if externalAPIID == "" {
			continue
		}

		agent.cacheManager.AddAPIService(svc)
		primaryKey, _ := util.GetAgentDetailsValue(svc, defs.AttrExternalAPIPrimaryKey)
		if primaryKey != "" {
			existingAPIs[primaryKey] = true
		} else {
			existingAPIs[externalAPIID] = true
		}
	}

	if j.refreshAll {
		// Remove items that are not published as Resources
		cacheKeys := agent.cacheManager.GetAPIServiceKeys()
		for _, key := range cacheKeys {
			if _, ok := existingAPIs[key]; !ok {
				agent.cacheManager.DeleteAPIService(key)
			}
		}
	}

	return nil
}

func (j *discoveryCache) fetchAPIServices() ([]*apiV1.ResourceInstance, error) {
	query := map[string]string{
		apic.FieldsKey: apiServerFields,
	}

	return GetCentralClient().GetAPIV1ResourceInstancesWithPageSize(
		query, agent.cfg.GetServicesURL(), apiServerPageSize,
	)
}

func (j *discoveryCache) updateAPIServiceInstancesCache() {
	j.instanceCacheLock.Lock()
	defer j.instanceCacheLock.Unlock()

	query := map[string]string{
		apic.FieldsKey: apiServerFields,
	}

	serviceInstances, err := GetCentralClient().GetAPIV1ResourceInstancesWithPageSize(
		query, agent.cfg.GetInstancesURL(), apiServerPageSize,
	)
	if err != nil {
		j.logger.Error(utilErrors.Wrap(ErrUnableToGetAPIV1Resources, err.Error()).FormatError("APIServiceInstances"))
		return
	}

	if j.refreshAll {
		agent.cacheManager.DeleteAllAPIServiceInstance()
	}
	for _, instance := range serviceInstances {
		id, _ := util.GetAgentDetailsValue(instance, defs.AttrExternalAPIID)
		if id == "" {
			continue // skip instance without external api id
		}
		agent.cacheManager.AddAPIServiceInstance(instance)
	}
}

func (j *discoveryCache) updateCategoryCache() {
	j.logger.Trace("updating category cache")

	// Update cache with published resources
	existingCategories := make(map[string]bool)
	query := map[string]string{
		apic.FieldsKey: apiServerFields,
	}

	categories, _ := GetCentralClient().GetAPIV1ResourceInstancesWithPageSize(
		query, agent.cfg.GetCategoriesURL(), apiServerPageSize,
	)

	for _, category := range categories {
		agent.cacheManager.AddCategory(category)
		existingCategories[category.Name] = true
	}

	if j.refreshAll {
		// Remove categories that no longer exist
		cacheKeys := agent.cacheManager.GetCategoryKeys()
		for _, key := range cacheKeys {
			if _, ok := existingCategories[key]; !ok {
				agent.cacheManager.DeleteCategory(key)
			}
		}
	}
}

func (j *discoveryCache) updateARDCache() {
	if agent.agentFeaturesCfg == nil || !agent.agentFeaturesCfg.MarketplaceProvisioningEnabled() {
		return
	}
	j.logger.Trace("updating access request definition cache")

	// create an empty accessrequestdef to gen url
	url := fmt.Sprintf("%s/apis%s", agent.cfg.GetURL(), mv1.NewAccessRequestDefinition("", agent.cfg.GetEnvironmentName()).GetKindLink())

	// Update cache with published resources
	existingARDs := make(map[string]bool)
	query := map[string]string{
		apic.FieldsKey: apiServerFields,
	}

	ards, _ := GetCentralClient().GetAPIV1ResourceInstancesWithPageSize(query, url, apiServerPageSize)

	for _, ard := range ards {
		agent.cacheManager.AddAccessRequestDefinition(ard)
		existingARDs[ard.Metadata.ID] = true
	}

	if j.refreshAll {
		// Remove categories that no longer exist
		cacheKeys := agent.cacheManager.GetAccessRequestDefinitionKeys()
		for _, key := range cacheKeys {
			if _, ok := existingARDs[key]; !ok {
				agent.cacheManager.DeleteAccessRequestDefinition(key)
			}
		}
	}
}

func (j *discoveryCache) updateManagedApplicationCache() {
	j.logger.Trace("updating managed application cache")

	// Update cache with published resources
	existingManagedApplications := make(map[string]bool)
	query := map[string]string{
		apic.FieldsKey: apiServerFields + "," + defs.MarketplaceSubResource,
	}

	managedApps, _ := GetCentralClient().GetAPIV1ResourceInstancesWithPageSize(
		query, agent.cfg.GetEnvironmentURL()+"/managedapplications", apiServerPageSize,
	)

	for _, managedApp := range managedApps {
		agent.cacheManager.AddManagedApplication(managedApp)
		existingManagedApplications[managedApp.Metadata.ID] = true
	}

	if j.refreshAll {
		// Remove managed applications that no longer exist
		cacheKeys := agent.cacheManager.GetManagedApplicationCacheKeys()
		for _, key := range cacheKeys {
			if _, ok := existingManagedApplications[key]; !ok {
				agent.cacheManager.DeleteManagedApplication(key)
			}
		}
	}
}

func (j *discoveryCache) updateCRDCache() {
	if agent.agentFeaturesCfg == nil || !agent.agentFeaturesCfg.MarketplaceProvisioningEnabled() {
		return
	}
	j.logger.Trace("updating credential request definition cache")

	// create an empty credentialrequestdef to gen url
	crd := mv1.NewCredentialRequestDefinition("", agent.cfg.GetEnvironmentName()).GetKindLink()
	url := fmt.Sprintf("%s/apis%s", agent.cfg.GetURL(), crd)

	// Update cache with published resources
	existingCRDs := make(map[string]bool)
	query := map[string]string{
		apic.FieldsKey: apiServerFields,
	}

	crds, _ := GetCentralClient().GetAPIV1ResourceInstancesWithPageSize(query, url, apiServerPageSize)

	for _, crd := range crds {
		agent.cacheManager.AddCredentialRequestDefinition(crd)
		existingCRDs[crd.Metadata.ID] = true
	}

	if j.refreshAll {
		// Remove categories that no longer exist
		cacheKeys := agent.cacheManager.GetCredentialRequestDefinitionKeys()
		for _, key := range cacheKeys {
			if _, ok := existingCRDs[key]; !ok {
				agent.cacheManager.DeleteCredentialRequestDefinition(key)
			}
		}
	}
}

func (j *discoveryCache) updateAccessRequestCache() {
	j.logger.Trace("updating access request cache")

	// Update cache with published resources
	existingAccessRequests := make(map[string]bool)
	query := map[string]string{
		apic.FieldsKey: apiServerFields + "," + defs.Spec + "," + defs.ReferencesSubResource,
	}

	accessRequests, _ := GetCentralClient().GetAPIV1ResourceInstancesWithPageSize(
		query, agent.cfg.GetEnvironmentURL()+"/accessrequests", apiServerPageSize,
	)

	for _, accessRequest := range accessRequests {
		ar := &mv1.AccessRequest{}
		ar.FromInstance(accessRequest)
		agent.cacheManager.AddAccessRequest(ar)
		existingAccessRequests[accessRequest.Metadata.ID] = true
		j.addSubscription(ar)
	}

	if j.refreshAll {
		// Remove access requests that no longer exist
		cacheKeys := agent.cacheManager.GetAccessRequestCacheKeys()
		for _, key := range cacheKeys {
			if _, ok := existingAccessRequests[key]; !ok {
				agent.cacheManager.DeleteAccessRequest(key)
			}
		}
	}
}

func (j *discoveryCache) addSubscription(ar *mv1.AccessRequest) {
	subscriptionName := defs.GetSubscriptionNameFromAccessRequest(ar)
	if subscriptionName == "" {
		return
	}

	subscription := agent.cacheManager.GetSubscriptionByName(subscriptionName)
	if subscription == nil {
		subscription, err := j.fetchSubscription(subscriptionName)
		if err == nil {
			agent.cacheManager.AddSubscription(subscription)
		}
	}
}

func (j *discoveryCache) fetchSubscription(subscriptionName string) (*apiV1.ResourceInstance, error) {
	if subscriptionName == "" {
		return nil, nil
	}

	url := fmt.Sprintf(
		"/catalog/v1alpha1/subscriptions/%s",
		subscriptionName,
	)
	return GetCentralClient().GetResource(url)
}

// SignalSync sends a signal to the discovery cache to start a new cache sync
func (j *discoveryCache) SignalSync() {
	j.logger.Debug("syncing discovery cache")
	j.signal <- struct{}{}
}<|MERGE_RESOLUTION|>--- conflicted
+++ resolved
@@ -40,15 +40,11 @@
 }
 
 func newDiscoveryCache(
-<<<<<<< HEAD
 	manager resource.Manager,
 	getAll bool,
 	instanceCacheLock *sync.Mutex,
-	migrator migrate.AttrMigrator,
+	migrations migrate.Migrator,
 	stopCh chan interface{},
-=======
-	manager resource.Manager, getAll bool, instanceCacheLock *sync.Mutex, migrations migrate.Migrator,
->>>>>>> 3972fafc
 ) *discoveryCache {
 	logger := log.NewFieldLogger().
 		WithPackage("sdk.agent").
