--- conflicted
+++ resolved
@@ -22,11 +22,7 @@
 const (
 	apiServerPageSize   = 100
 	healthcheckEndpoint = "central"
-<<<<<<< HEAD
-	apiServerFields     = "name,title,owner,attributes,x-agent-details"
-=======
-	apiServerFields     = "metadata,name,title,owner,attributes"
->>>>>>> 65821071
+	apiServerFields     = "metadata,name,title,owner,attributes,x-agent-details"
 	queryFormatString   = "%s>\"%s\""
 )
 
