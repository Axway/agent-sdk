package agent

import (
	"fmt"
	"sync"
	"time"

<<<<<<< HEAD
	"github.com/Axway/agent-sdk/pkg/agent/resource"
	coreapi "github.com/Axway/agent-sdk/pkg/api"
=======
>>>>>>> dbeb9cd6
	"github.com/Axway/agent-sdk/pkg/apic"
	apiV1 "github.com/Axway/agent-sdk/pkg/apic/apiserver/models/api/v1"
	"github.com/Axway/agent-sdk/pkg/config"
	"github.com/Axway/agent-sdk/pkg/jobs"
	utilErrors "github.com/Axway/agent-sdk/pkg/util/errors"
	hc "github.com/Axway/agent-sdk/pkg/util/healthcheck"
	"github.com/Axway/agent-sdk/pkg/util/log"
)

const (
	apiServerPageSize        = 100
	healthcheckEndpoint      = "central"
	apiServerFields          = "name,title,attributes"
	serviceInstanceCache     = "ServiceInstances"
	serviceInstanceNameCache = "ServiceInstanceNames"
	queryFormatString        = "%s>\"%s\""
)

var discoveryCacheLock *sync.Mutex

func init() {
	discoveryCacheLock = &sync.Mutex{}
}

type discoveryCache struct {
	jobs.Job
<<<<<<< HEAD
	lastServiceTime      time.Time
	lastInstanceTime     time.Time
	lastCategoryTime     time.Time
	refreshAll           bool
	instanceCacheLock    *sync.Mutex
	agentResourceManager resource.Manager
=======
	lastServiceTime  time.Time
	lastInstanceTime time.Time
	lastCategoryTime time.Time
	refreshAll       bool
	getHCStatus      hc.GetStatusLevel
>>>>>>> dbeb9cd6
}

func newDiscoveryCache(agentResourceManager resource.Manager, getAll bool, instanceCacheLock *sync.Mutex) *discoveryCache {
	return &discoveryCache{
<<<<<<< HEAD
		lastServiceTime:      time.Time{},
		lastInstanceTime:     time.Time{},
		lastCategoryTime:     time.Time{},
		refreshAll:           getAll,
		instanceCacheLock:    instanceCacheLock,
		agentResourceManager: agentResourceManager,
=======
		lastServiceTime:  time.Time{},
		lastInstanceTime: time.Time{},
		lastCategoryTime: time.Time{},
		refreshAll:       getAll,
		getHCStatus:      hc.GetStatus,
>>>>>>> dbeb9cd6
	}
}

//Ready -
func (j *discoveryCache) Ready() bool {
	status := j.getHCStatus(healthcheckEndpoint)
	return status == hc.OK
}

//Status -
func (j *discoveryCache) Status() error {
	status := j.getHCStatus(healthcheckEndpoint)
	if status == hc.OK {
		return nil
	}
	return fmt.Errorf("could not establish a connection to APIC to update the cache")
}

//Execute -
func (j *discoveryCache) Execute() error {
	discoveryCacheLock.Lock()
	defer discoveryCacheLock.Unlock()
	log.Trace("executing API cache update job")
	j.updateAPICache()
	if agent.cfg.GetAgentType() == config.DiscoveryAgent {
		j.updatePIServiceInstancesCache()
		j.updateCategoryCache()
	}
	if j.agentResourceManager != nil {
		j.agentResourceManager.FetchAgentResource()
	}
	return nil
}

func (j *discoveryCache) updateAPICache() {
	log.Trace("updating API cache")

	// Update cache with published resources
	existingAPIs := make(map[string]bool)
	query := map[string]string{
		apic.FieldsKey: apiServerFields,
	}

	if !j.lastServiceTime.IsZero() && !j.refreshAll {
		query[apic.QueryKey] = fmt.Sprintf(queryFormatString, apic.CreateTimestampQueryKey, j.lastServiceTime.Format(apiV1.APIServerTimeFormat))
	}
	apiServices, _ := GetCentralClient().GetAPIV1ResourceInstancesWithPageSize(query, agent.cfg.GetServicesURL(), apiServerPageSize)

	for _, apiService := range apiServices {
		if _, valid := apiService.Attributes[apic.AttrExternalAPIID]; !valid {
			continue // skip service without external api id
		}
		// Update the lastServiceTime based on the newest service found
		thisTime := time.Time(apiService.Metadata.Audit.CreateTimestamp)
		if j.lastServiceTime.Before(thisTime) {
			j.lastServiceTime = thisTime
		}

		externalAPIID := agent.cacheManager.AddAPIService(apiService)
		if externalAPIPrimaryKey, found := apiService.Attributes[apic.AttrExternalAPIPrimaryKey]; found {
			existingAPIs[externalAPIPrimaryKey] = true
		} else {
			existingAPIs[externalAPIID] = true
		}
	}

	if j.refreshAll {
		// Remove items that are not published as Resources
		cacheKeys := agent.cacheManager.GetAPIServiceKeys()
		for _, key := range cacheKeys {
			if _, ok := existingAPIs[key]; !ok {
				agent.cacheManager.DeleteAPIService(key)
			}
		}
	}
}

func (j *discoveryCache) updatePIServiceInstancesCache() {
	if agent.apiValidator == nil {
		return
	}

	query := map[string]string{
		apic.FieldsKey: apiServerFields,
	}

	if !j.lastInstanceTime.IsZero() && !j.refreshAll {
		query[apic.QueryKey] = fmt.Sprintf(queryFormatString, apic.CreateTimestampQueryKey, j.lastServiceTime.Format(apiV1.APIServerTimeFormat))
	}

	j.lastInstanceTime = time.Now()
	serviceInstances, err := GetCentralClient().GetAPIV1ResourceInstancesWithPageSize(query, agent.cfg.GetInstancesURL(), apiServerPageSize)
	if err != nil {
		log.Error(utilErrors.Wrap(ErrUnableToGetAPIV1Resources, err.Error()).FormatError("APIServiceInstances"))
		return
	}

	j.instanceCacheLock.Lock()
	defer j.instanceCacheLock.Unlock()
	if j.refreshAll {
		agent.cacheManager.DeleteAllAPIServiceInstance()
	}
	for _, instance := range serviceInstances {
		if _, valid := instance.Attributes[apic.AttrExternalAPIID]; !valid {
			continue // skip instance without external api id
		}
		agent.cacheManager.AddAPIServiceInstance(instance)
		if !j.refreshAll {
			// Update the lastInstanceTime based on the newest instance found
			thisTime := time.Time(instance.Metadata.Audit.CreateTimestamp)
			if j.lastInstanceTime.Before(thisTime) {
				j.lastInstanceTime = thisTime
			}
		}
	}
}

func (j *discoveryCache) updateCategoryCache() {
	log.Trace("updating category cache")

	// Update cache with published resources
	existingCategories := make(map[string]bool)
	query := map[string]string{
		apic.FieldsKey: apiServerFields,
	}

	if !j.lastCategoryTime.IsZero() && !j.refreshAll {
		query[apic.QueryKey] = fmt.Sprintf(queryFormatString, apic.CreateTimestampQueryKey, j.lastCategoryTime.Format(apiV1.APIServerTimeFormat))
	}
	categories, _ := GetCentralClient().GetAPIV1ResourceInstancesWithPageSize(query, agent.cfg.GetCategoriesURL(), apiServerPageSize)

	for _, category := range categories {
		// Update the lastCategoryTime based on the newest category found
		thisTime := time.Time(category.Metadata.Audit.CreateTimestamp)
		if j.lastCategoryTime.Before(thisTime) {
			j.lastCategoryTime = thisTime
		}

		agent.cacheManager.AddCategory(category)
		existingCategories[category.Name] = true
	}

	if j.refreshAll {
		// Remove categories that no longer exist
		cacheKeys := agent.cacheManager.GetCategoryKeys()
		for _, key := range cacheKeys {
			if _, ok := existingCategories[key]; !ok {
				agent.cacheManager.DeleteCategory(key)
			}
		}
	}
}

<<<<<<< HEAD
var updateCacheForExternalAPIPrimaryKey = func(externalAPIPrimaryKey string) (*apiV1.ResourceInstance, error) {
	query := map[string]string{
		apic.QueryKey: attributesQueryParam + apic.AttrExternalAPIPrimaryKey + "==\"" + externalAPIPrimaryKey + "\"",
	}

	return updateCacheForExternalAPI(query)
}

var updateCacheForExternalAPIID = func(externalAPIID string) (*apiV1.ResourceInstance, error) {
	query := map[string]string{
		apic.QueryKey: attributesQueryParam + apic.AttrExternalAPIID + "==\"" + externalAPIID + "\"",
	}

	return updateCacheForExternalAPI(query)
}

var updateCacheForExternalAPIName = func(externalAPIName string) (*apiV1.ResourceInstance, error) {
	query := map[string]string{
		apic.QueryKey: attributesQueryParam + apic.AttrExternalAPIName + "==\"" + externalAPIName + "\"",
	}

	return updateCacheForExternalAPI(query)
}

var updateCacheForExternalAPI = func(query map[string]string) (*apiV1.ResourceInstance, error) {
	apiServerURL := agent.cfg.GetServicesURL()

	response, err := agent.apicClient.ExecuteAPI(coreapi.GET, apiServerURL, query, nil)
	if err != nil {
		return nil, err
	}
	apiService := &apiV1.ResourceInstance{}
	json.Unmarshal(response, apiService)
	agent.cacheManager.AddAPIService(apiService)
	return apiService, nil
=======
func (j *discoveryCache) saveServiceInstancesToCache(serviceInstances []*apiV1.ResourceInstance) {
	// Save all the instance names to make sure the map is unique
	instanceNames := make(map[string]struct{})
	for _, instance := range serviceInstances {
		instanceNames[instance.Name] = struct{}{}
	}
	cache.GetCache().Set(serviceInstanceCache, serviceInstances)
	cache.GetCache().Set(serviceInstanceNameCache, instanceNames)
}

func (j *discoveryCache) loadServiceInstancesFromCache(serviceInstances []*apiV1.ResourceInstance) []*apiV1.ResourceInstance {
	cachedInstancesInterface, err := cache.GetCache().Get(serviceInstanceCache)
	if err != nil {
		return serviceInstances
	}
	cachedInstancesNames, err := cache.GetCache().Get(serviceInstanceNameCache)
	if err != nil {
		return serviceInstances
	}
	cachedInstances := cachedInstancesInterface.([]*apiV1.ResourceInstance)
	for _, instance := range serviceInstances {
		// validate that the instance is not already in the array
		if _, found := cachedInstancesNames.(map[string]struct{})[instance.Name]; !found {
			cachedInstances = append(cachedInstances, instance)
		}
	}

	// return the full list
	return cachedInstances
}

func validateAPIOnDataplane(serviceInstances []*apiV1.ResourceInstance) []*apiV1.ResourceInstance {
	cleanServiceInstances := make([]*apiV1.ResourceInstance, 0)
	// Validate the API on dataplane.  If API is not valid, mark the consumer instance as "DELETED"
	for _, serviceInstanceResource := range serviceInstances {
		if _, valid := serviceInstanceResource.Attributes[apic.AttrExternalAPIID]; !valid {
			continue // skip service instances without external api id
		}
		serviceInstance := &v1alpha1.APIServiceInstance{}
		serviceInstance.FromInstance(serviceInstanceResource)
		externalAPIID := serviceInstance.Attributes[apic.AttrExternalAPIID]
		externalAPIStage := serviceInstance.Attributes[apic.AttrExternalAPIStage]
		// Check if the consumer instance was published by agent, i.e. following attributes are set
		// - externalAPIID should not be empty
		// - externalAPIStage could be empty for dataplanes that do not support it
		if externalAPIID != "" && !agent.apiValidator(externalAPIID, externalAPIStage) {
			deleteServiceInstanceOrService(serviceInstance, externalAPIID)
		} else {
			cleanServiceInstances = append(cleanServiceInstances, serviceInstanceResource)
		}
	}
	return cleanServiceInstances
}

func shouldDeleteService(apiID string) bool {
	list, err := agent.apicClient.GetConsumerInstancesByExternalAPIID(apiID)
	if err != nil {
		return false
	}

	// if there is only 1 consumer instance left, we can signal to delete the service too
	return len(list) <= 1
}

func deleteServiceInstanceOrService(serviceInstance *v1alpha1.APIServiceInstance, externalAPIID string) {
	if shouldDeleteService(externalAPIID) {
		log.Infof("API no longer exists on the dataplane; deleting the API Service and corresponding catalog item %s", serviceInstance.Title)
		// deleting the service will delete all associated resources, including the consumerInstance
		err := agent.apicClient.DeleteServiceByAPIID(externalAPIID)
		if err != nil {
			log.Error(utilErrors.Wrap(ErrDeletingService, err.Error()).FormatError(serviceInstance.Title))
		} else {
			log.Debugf("Deleted API Service for catalog item %s from Amplify Central", serviceInstance.Title)
		}
	} else {
		log.Infof("API no longer exists on the dataplane, deleting the catalog item %s", serviceInstance.Title)
		err := agent.apicClient.DeleteAPIServiceInstance(serviceInstance.Name)
		if err != nil {
			log.Error(utilErrors.Wrap(ErrDeletingCatalogItem, err.Error()).FormatError(serviceInstance.Title))
		} else {
			log.Debugf("Deleted catalog item %s from Amplify Central", serviceInstance.Title)
		}
	}
}

func addItemToAPICache(apiService apiV1.ResourceInstance) string {
	externalAPIID, ok := apiService.Attributes[apic.AttrExternalAPIID]
	if ok {
		externalAPIName := apiService.Attributes[apic.AttrExternalAPIName]
		if externalAPIPrimaryKey, found := apiService.Attributes[apic.AttrExternalAPIPrimaryKey]; found {
			// Verify secondary key and validate if we need to remove it from the apiMap (cache)
			if _, err := agent.apiMap.Get(externalAPIID); err != nil {
				agent.apiMap.Delete(externalAPIID)
			}

			agent.apiMap.SetWithSecondaryKey(externalAPIPrimaryKey, externalAPIID, apiService)
			agent.apiMap.SetSecondaryKey(externalAPIPrimaryKey, externalAPIName)
		} else {
			agent.apiMap.SetWithSecondaryKey(externalAPIID, externalAPIName, apiService)
		}
		log.Tracef("added api name: %s, id %s to API cache", externalAPIName, externalAPIID)
	}
	return externalAPIID
>>>>>>> dbeb9cd6
}<|MERGE_RESOLUTION|>--- conflicted
+++ resolved
@@ -5,11 +5,7 @@
 	"sync"
 	"time"
 
-<<<<<<< HEAD
 	"github.com/Axway/agent-sdk/pkg/agent/resource"
-	coreapi "github.com/Axway/agent-sdk/pkg/api"
-=======
->>>>>>> dbeb9cd6
 	"github.com/Axway/agent-sdk/pkg/apic"
 	apiV1 "github.com/Axway/agent-sdk/pkg/apic/apiserver/models/api/v1"
 	"github.com/Axway/agent-sdk/pkg/config"
@@ -20,12 +16,10 @@
 )
 
 const (
-	apiServerPageSize        = 100
-	healthcheckEndpoint      = "central"
-	apiServerFields          = "name,title,attributes"
-	serviceInstanceCache     = "ServiceInstances"
-	serviceInstanceNameCache = "ServiceInstanceNames"
-	queryFormatString        = "%s>\"%s\""
+	apiServerPageSize   = 100
+	healthcheckEndpoint = "central"
+	apiServerFields     = "name,title,attributes"
+	queryFormatString   = "%s>\"%s\""
 )
 
 var discoveryCacheLock *sync.Mutex
@@ -36,38 +30,24 @@
 
 type discoveryCache struct {
 	jobs.Job
-<<<<<<< HEAD
 	lastServiceTime      time.Time
 	lastInstanceTime     time.Time
 	lastCategoryTime     time.Time
 	refreshAll           bool
+	getHCStatus          hc.GetStatusLevel
 	instanceCacheLock    *sync.Mutex
 	agentResourceManager resource.Manager
-=======
-	lastServiceTime  time.Time
-	lastInstanceTime time.Time
-	lastCategoryTime time.Time
-	refreshAll       bool
-	getHCStatus      hc.GetStatusLevel
->>>>>>> dbeb9cd6
 }
 
 func newDiscoveryCache(agentResourceManager resource.Manager, getAll bool, instanceCacheLock *sync.Mutex) *discoveryCache {
 	return &discoveryCache{
-<<<<<<< HEAD
 		lastServiceTime:      time.Time{},
 		lastInstanceTime:     time.Time{},
 		lastCategoryTime:     time.Time{},
 		refreshAll:           getAll,
 		instanceCacheLock:    instanceCacheLock,
 		agentResourceManager: agentResourceManager,
-=======
-		lastServiceTime:  time.Time{},
-		lastInstanceTime: time.Time{},
-		lastCategoryTime: time.Time{},
-		refreshAll:       getAll,
-		getHCStatus:      hc.GetStatus,
->>>>>>> dbeb9cd6
+		getHCStatus:          hc.GetStatus,
 	}
 }
 
@@ -219,147 +199,4 @@
 			}
 		}
 	}
-}
-
-<<<<<<< HEAD
-var updateCacheForExternalAPIPrimaryKey = func(externalAPIPrimaryKey string) (*apiV1.ResourceInstance, error) {
-	query := map[string]string{
-		apic.QueryKey: attributesQueryParam + apic.AttrExternalAPIPrimaryKey + "==\"" + externalAPIPrimaryKey + "\"",
-	}
-
-	return updateCacheForExternalAPI(query)
-}
-
-var updateCacheForExternalAPIID = func(externalAPIID string) (*apiV1.ResourceInstance, error) {
-	query := map[string]string{
-		apic.QueryKey: attributesQueryParam + apic.AttrExternalAPIID + "==\"" + externalAPIID + "\"",
-	}
-
-	return updateCacheForExternalAPI(query)
-}
-
-var updateCacheForExternalAPIName = func(externalAPIName string) (*apiV1.ResourceInstance, error) {
-	query := map[string]string{
-		apic.QueryKey: attributesQueryParam + apic.AttrExternalAPIName + "==\"" + externalAPIName + "\"",
-	}
-
-	return updateCacheForExternalAPI(query)
-}
-
-var updateCacheForExternalAPI = func(query map[string]string) (*apiV1.ResourceInstance, error) {
-	apiServerURL := agent.cfg.GetServicesURL()
-
-	response, err := agent.apicClient.ExecuteAPI(coreapi.GET, apiServerURL, query, nil)
-	if err != nil {
-		return nil, err
-	}
-	apiService := &apiV1.ResourceInstance{}
-	json.Unmarshal(response, apiService)
-	agent.cacheManager.AddAPIService(apiService)
-	return apiService, nil
-=======
-func (j *discoveryCache) saveServiceInstancesToCache(serviceInstances []*apiV1.ResourceInstance) {
-	// Save all the instance names to make sure the map is unique
-	instanceNames := make(map[string]struct{})
-	for _, instance := range serviceInstances {
-		instanceNames[instance.Name] = struct{}{}
-	}
-	cache.GetCache().Set(serviceInstanceCache, serviceInstances)
-	cache.GetCache().Set(serviceInstanceNameCache, instanceNames)
-}
-
-func (j *discoveryCache) loadServiceInstancesFromCache(serviceInstances []*apiV1.ResourceInstance) []*apiV1.ResourceInstance {
-	cachedInstancesInterface, err := cache.GetCache().Get(serviceInstanceCache)
-	if err != nil {
-		return serviceInstances
-	}
-	cachedInstancesNames, err := cache.GetCache().Get(serviceInstanceNameCache)
-	if err != nil {
-		return serviceInstances
-	}
-	cachedInstances := cachedInstancesInterface.([]*apiV1.ResourceInstance)
-	for _, instance := range serviceInstances {
-		// validate that the instance is not already in the array
-		if _, found := cachedInstancesNames.(map[string]struct{})[instance.Name]; !found {
-			cachedInstances = append(cachedInstances, instance)
-		}
-	}
-
-	// return the full list
-	return cachedInstances
-}
-
-func validateAPIOnDataplane(serviceInstances []*apiV1.ResourceInstance) []*apiV1.ResourceInstance {
-	cleanServiceInstances := make([]*apiV1.ResourceInstance, 0)
-	// Validate the API on dataplane.  If API is not valid, mark the consumer instance as "DELETED"
-	for _, serviceInstanceResource := range serviceInstances {
-		if _, valid := serviceInstanceResource.Attributes[apic.AttrExternalAPIID]; !valid {
-			continue // skip service instances without external api id
-		}
-		serviceInstance := &v1alpha1.APIServiceInstance{}
-		serviceInstance.FromInstance(serviceInstanceResource)
-		externalAPIID := serviceInstance.Attributes[apic.AttrExternalAPIID]
-		externalAPIStage := serviceInstance.Attributes[apic.AttrExternalAPIStage]
-		// Check if the consumer instance was published by agent, i.e. following attributes are set
-		// - externalAPIID should not be empty
-		// - externalAPIStage could be empty for dataplanes that do not support it
-		if externalAPIID != "" && !agent.apiValidator(externalAPIID, externalAPIStage) {
-			deleteServiceInstanceOrService(serviceInstance, externalAPIID)
-		} else {
-			cleanServiceInstances = append(cleanServiceInstances, serviceInstanceResource)
-		}
-	}
-	return cleanServiceInstances
-}
-
-func shouldDeleteService(apiID string) bool {
-	list, err := agent.apicClient.GetConsumerInstancesByExternalAPIID(apiID)
-	if err != nil {
-		return false
-	}
-
-	// if there is only 1 consumer instance left, we can signal to delete the service too
-	return len(list) <= 1
-}
-
-func deleteServiceInstanceOrService(serviceInstance *v1alpha1.APIServiceInstance, externalAPIID string) {
-	if shouldDeleteService(externalAPIID) {
-		log.Infof("API no longer exists on the dataplane; deleting the API Service and corresponding catalog item %s", serviceInstance.Title)
-		// deleting the service will delete all associated resources, including the consumerInstance
-		err := agent.apicClient.DeleteServiceByAPIID(externalAPIID)
-		if err != nil {
-			log.Error(utilErrors.Wrap(ErrDeletingService, err.Error()).FormatError(serviceInstance.Title))
-		} else {
-			log.Debugf("Deleted API Service for catalog item %s from Amplify Central", serviceInstance.Title)
-		}
-	} else {
-		log.Infof("API no longer exists on the dataplane, deleting the catalog item %s", serviceInstance.Title)
-		err := agent.apicClient.DeleteAPIServiceInstance(serviceInstance.Name)
-		if err != nil {
-			log.Error(utilErrors.Wrap(ErrDeletingCatalogItem, err.Error()).FormatError(serviceInstance.Title))
-		} else {
-			log.Debugf("Deleted catalog item %s from Amplify Central", serviceInstance.Title)
-		}
-	}
-}
-
-func addItemToAPICache(apiService apiV1.ResourceInstance) string {
-	externalAPIID, ok := apiService.Attributes[apic.AttrExternalAPIID]
-	if ok {
-		externalAPIName := apiService.Attributes[apic.AttrExternalAPIName]
-		if externalAPIPrimaryKey, found := apiService.Attributes[apic.AttrExternalAPIPrimaryKey]; found {
-			// Verify secondary key and validate if we need to remove it from the apiMap (cache)
-			if _, err := agent.apiMap.Get(externalAPIID); err != nil {
-				agent.apiMap.Delete(externalAPIID)
-			}
-
-			agent.apiMap.SetWithSecondaryKey(externalAPIPrimaryKey, externalAPIID, apiService)
-			agent.apiMap.SetSecondaryKey(externalAPIPrimaryKey, externalAPIName)
-		} else {
-			agent.apiMap.SetWithSecondaryKey(externalAPIID, externalAPIName, apiService)
-		}
-		log.Tracef("added api name: %s, id %s to API cache", externalAPIName, externalAPIID)
-	}
-	return externalAPIID
->>>>>>> dbeb9cd6
 }