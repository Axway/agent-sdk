--- conflicted
+++ resolved
@@ -1,13 +1,10 @@
 package agent
 
 import (
-	"context"
 	"encoding/json"
 	"fmt"
 	"sync"
 	"time"
-
-	"github.com/Axway/agent-sdk/pkg/watchmanager/proto"
 
 	coreapi "github.com/Axway/agent-sdk/pkg/api"
 	"github.com/Axway/agent-sdk/pkg/apic"
@@ -20,7 +17,6 @@
 	utilErrors "github.com/Axway/agent-sdk/pkg/util/errors"
 	hc "github.com/Axway/agent-sdk/pkg/util/healthcheck"
 	"github.com/Axway/agent-sdk/pkg/util/log"
-	"github.com/Axway/agent-sdk/pkg/watchmanager"
 )
 
 const (
@@ -40,152 +36,18 @@
 
 type discoveryCache struct {
 	jobs.Job
-<<<<<<< HEAD
-	lastServiceTime                 time.Time
-	lastInstanceTime                time.Time
-	refreshAll                      bool
-	watchManager                    watchmanager.Manager
-	apiSvcWatchEventChannel         chan *proto.Event
-	apiSvcWatchContext              context.Context
-	apiSvcInstanceWatchEventChannel chan *proto.Event
-	apiSvcInstanceWatchContext      context.Context
-=======
 	lastServiceTime  time.Time
 	lastInstanceTime time.Time
 	lastCategoryTime time.Time
 	refreshAll       bool
->>>>>>> 4426e4d6
-}
-type resourceProcessor func(resourceEvent *proto.Event) error
-
-func newDiscoveryCache(getAll bool) (*discoveryCache, error) {
-	if agent.useGrpc && !getAll {
-		return newDiscoveryCacheWithGRPC()
-	}
-
-	instance := &discoveryCache{
+}
+
+func newDiscoveryCache(getAll bool) *discoveryCache {
+	return &discoveryCache{
 		lastServiceTime:  time.Time{},
 		lastInstanceTime: time.Time{},
 		lastCategoryTime: time.Time{},
 		refreshAll:       getAll,
-	}
-
-	return instance, nil
-}
-
-func newDiscoveryCacheWithGRPC() (*discoveryCache, error) {
-	watchManager := watchmanager.New(agent.cfg, GetCentralAuthToken)
-	watchConfig := watchmanager.Config{
-		ScopeKind:  v1alpha1.EnvironmentGVK().Kind,
-		Scope:      agent.cfg.GetEnvironmentName(),
-		Group:      v1alpha1.APIServiceGVK().Group,
-		Kind:       v1alpha1.APIServiceGVK().Kind,
-		Name:       "*",
-		EventTypes: []string{"CREATED", "UPDATED", "DELETED"},
-	}
-	apiSvcWatchContext, apiSvcWatchEventChannel, err := registerWatch(watchManager, watchConfig)
-	if err != nil {
-		return nil, err
-	}
-
-	watchConfig = watchmanager.Config{
-		ScopeKind:  v1alpha1.EnvironmentGVK().Kind,
-		Scope:      agent.cfg.GetEnvironmentName(),
-		Group:      v1alpha1.APIServiceInstanceGVK().Group,
-		Kind:       v1alpha1.APIServiceInstanceGVK().Kind,
-		Name:       "*",
-		EventTypes: []string{"CREATED", "UPDATED", "DELETED"},
-	}
-	apiSvcInstanceWatchContext, apiSvcInstanceWatchEventChannel, err := registerWatch(watchManager, watchConfig)
-	if err != nil {
-		return nil, err
-	}
-
-	instance := &discoveryCache{
-		watchManager:                    watchManager,
-		apiSvcWatchEventChannel:         apiSvcWatchEventChannel,
-		apiSvcWatchContext:              apiSvcWatchContext,
-		apiSvcInstanceWatchEventChannel: apiSvcInstanceWatchEventChannel,
-		apiSvcInstanceWatchContext:      apiSvcInstanceWatchContext,
-	}
-
-	if err != nil {
-		return nil, err
-	}
-	instance.updateAPICache()
-	instance.validateAPIServiceInstances()
-	go instance.processWatchEvents(apiSvcWatchContext, apiSvcWatchEventChannel, instance.processAPIServiceWatchEvent)
-	go instance.processWatchEvents(apiSvcInstanceWatchContext, apiSvcInstanceWatchEventChannel, instance.processAPIServiceInstanceWatchEvent)
-	return instance, nil
-}
-
-func registerWatch(manager watchmanager.Manager, watchConfig watchmanager.Config) (context.Context, chan *proto.Event, error) {
-	eventChannel := make(chan *proto.Event)
-	watchContext, err := manager.RegisterWatch(watchConfig, eventChannel)
-	return watchContext, eventChannel, err
-}
-
-func (j *discoveryCache) processAPIServiceWatchEvent(resourceEvent *proto.Event) error {
-	discoveryCacheLock.Lock()
-	defer discoveryCacheLock.Unlock()
-	if resourceEvent.Type == proto.Event_DELETED {
-		log.Info("Removing API Service " + resourceEvent.Payload.Name + " from cache")
-		removeItemToAPICache(resourceEvent.Payload.Name)
-		return nil
-	}
-	log.Info("Updating cache with API Service  " + resourceEvent.Payload.Name)
-	response, err := agent.apicClient.ExecuteAPI(coreapi.GET, agent.cfg.GetServicesURL()+"/"+resourceEvent.Payload.Name, nil, nil)
-	if err != nil {
-		return err
-	}
-	apiService := apiV1.ResourceInstance{}
-	json.Unmarshal(response, &apiService)
-	addItemToAPICache(apiService)
-	return nil
-}
-
-func (j *discoveryCache) processAPIServiceInstanceWatchEvent(resourceEvent *proto.Event) error {
-	discoveryCacheLock.Lock()
-	defer discoveryCacheLock.Unlock()
-	serviceInstances := j.loadCachedServiceInstances()
-	if resourceEvent.Type == proto.Event_DELETED {
-		// What happens to the API on dataplane?
-		log.Info("Removing API Service Instance " + resourceEvent.Payload.Name + " from cache")
-		j.removeServiceInstanceFromCache(resourceEvent.Payload.Name)
-		return nil
-	}
-	log.Info("Updating cache with API Service Instance " + resourceEvent.Payload.Name)
-	response, err := agent.apicClient.ExecuteAPI(coreapi.GET, agent.cfg.GetInstancesURL()+"/"+resourceEvent.Payload.Name, nil, nil)
-	if err != nil {
-		return err
-	}
-	serviceInstanceResource := &apiV1.ResourceInstance{}
-	json.Unmarshal(response, serviceInstanceResource)
-	if _, valid := serviceInstanceResource.Attributes[apic.AttrExternalAPIID]; !valid {
-		// skip instance without external api id
-		return nil
-	}
-
-	serviceInstances = append(serviceInstances, serviceInstanceResource)
-	j.saveServiceInstancesToCache(serviceInstances)
-	return nil
-}
-
-func (j *discoveryCache) processWatchEvents(ctx context.Context, eventChannel chan *proto.Event, processor resourceProcessor) {
-	for {
-		done := false
-		select {
-		case <-ctx.Done():
-			done = true
-		case resourceEvent := <-eventChannel:
-			err := processor(resourceEvent)
-			if err != nil {
-				log.Errorf("Failed to process received watch event - %s", err.Error())
-			}
-		}
-		if done {
-			break
-		}
 	}
 }
 
@@ -209,33 +71,15 @@
 	discoveryCacheLock.Lock()
 	defer discoveryCacheLock.Unlock()
 	log.Trace("executing API cache update job")
-<<<<<<< HEAD
-	if !agent.useGrpc {
-		j.updateAPICache()
-		if agent.cfg.GetAgentType() == config.DiscoveryAgent {
-			if agent.apiValidator != nil {
-				j.validateAPIServiceInstances()
-			}
-		}
-	} else {
-		// Validate the existing APIs on dataplane using cached API service instances
-		if agent.cfg.GetAgentType() == config.DiscoveryAgent {
-			serviceInstances := j.loadCachedServiceInstances()
-			serviceInstances = validateAPIOnDataplane(serviceInstances)
-			j.saveServiceInstancesToCache(serviceInstances)
-		}
-=======
 	j.updateAPICache()
 	if agent.cfg.GetAgentType() == config.DiscoveryAgent {
 		j.validateAPIServiceInstances()
 		j.updateCategoryCache()
->>>>>>> 4426e4d6
 	}
 	fetchConfig()
 	return nil
 }
 
-// Called only once at the agent startup when GRPC watch is used
 func (j *discoveryCache) updateAPICache() {
 	log.Trace("updating API cache")
 
@@ -279,8 +123,11 @@
 	}
 }
 
-// Called only once at the agent startup when GRPC watch is used
 func (j *discoveryCache) validateAPIServiceInstances() {
+	if agent.apiValidator == nil {
+		return
+	}
+
 	query := map[string]string{
 		apic.FieldsKey: apiServerFields,
 	}
@@ -364,24 +211,17 @@
 	cache.GetCache().Set(serviceInstanceNameCache, instanceNames)
 }
 
-func (j *discoveryCache) loadCachedServiceInstances() []*apiV1.ResourceInstance {
-	return j.loadServiceInstancesFromCache(nil)
-}
-
 func (j *discoveryCache) loadServiceInstancesFromCache(serviceInstances []*apiV1.ResourceInstance) []*apiV1.ResourceInstance {
 	cachedInstancesInterface, err := cache.GetCache().Get(serviceInstanceCache)
 	if err != nil {
-		return nil
+		return serviceInstances
 	}
 	cachedInstancesNames, err := cache.GetCache().Get(serviceInstanceNameCache)
 	if err != nil {
-		return nil
+		return serviceInstances
 	}
 	cachedInstances := cachedInstancesInterface.([]*apiV1.ResourceInstance)
-	if serviceInstances == nil {
-		serviceInstances = cachedInstances
-	}
-	for _, instance := range cachedInstances {
+	for _, instance := range serviceInstances {
 		// validate that the instance is not already in the array
 		if _, found := cachedInstancesNames.(map[string]struct{})[instance.Name]; !found {
 			cachedInstances = append(cachedInstances, instance)
@@ -390,22 +230,6 @@
 
 	// return the full list
 	return cachedInstances
-}
-
-func (j *discoveryCache) removeServiceInstanceFromCache(serviceInstanceName string) {
-	cachedInstancesInterface, err := cache.GetCache().Get(serviceInstanceCache)
-	if err != nil {
-		return
-	}
-	cleanServiceInstances := make([]*apiV1.ResourceInstance, 0)
-	cachedInstances := cachedInstancesInterface.([]*apiV1.ResourceInstance)
-	for _, instance := range cachedInstances {
-		// validate that the instance is not already in the array
-		if instance.Name != serviceInstanceName {
-			cleanServiceInstances = append(cleanServiceInstances, instance)
-		}
-	}
-	j.saveServiceInstancesToCache(cleanServiceInstances)
 }
 
 var updateCacheForExternalAPIPrimaryKey = func(externalAPIPrimaryKey string) (interface{}, error) {
@@ -516,19 +340,4 @@
 		log.Tracef("added api name: %s, id %s to API cache", externalAPIName, externalAPIID)
 	}
 	return externalAPIID
-}
-
-func removeItemToAPICache(apiServiceName string) {
-	keys := agent.apiMap.GetKeys()
-	keyToDelete := ""
-	for _, key := range keys {
-		apiSvc, err := agent.apiMap.Get(key)
-		if err == nil && (apiSvc.(apiV1.ResourceInstance)).Name == apiServiceName {
-			keyToDelete = key
-			break
-		}
-	}
-	if keyToDelete != "" {
-		agent.apiMap.Delete(keyToDelete)
-	}
 }