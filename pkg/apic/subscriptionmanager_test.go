package apic

import (
	"encoding/json"
	"net/http"
	"net/http/httptest"
	"reflect"
	"strings"
	"testing"
	"time"

	corecfg "git.ecd.axway.int/apigov/apic_agents_sdk/pkg/config"
	"github.com/stretchr/testify/assert"
)

type mockTokenGetter struct {
	token string
}

func (m *mockTokenGetter) GetToken() (string, error) {
	return m.token, nil
}

func TestProcessorRegistration(t *testing.T) {
	cfg := &corecfg.CentralConfiguration{
		TeamID: "test",
		Auth: &corecfg.AuthConfiguration{
			URL:      "http://localhost:8888",
			Realm:    "Broker",
			ClientID: "dummy",
		},
		SubscriptionApprovalWebhook: corecfg.NewWebhookConfig(),
	}
	client := New(cfg)
	assert.NotNil(t, client)
	serviceClient := client.(*ServiceClient)
	assert.NotNil(t, serviceClient)

	approvedProcessor := func(subscription Subscription) {}
	unsubscribeProcessor := func(subscription Subscription) {}

	client.GetSubscriptionManager().RegisterProcessor(SubscriptionApproved, approvedProcessor)
	client.GetSubscriptionManager().RegisterProcessor(SubscriptionUnsubscribeInitiated, unsubscribeProcessor)

	processorMap := serviceClient.subscriptionMgr.getProcessorMap()

	registeredApprovedProcessor := processorMap[SubscriptionApproved]
	assert.NotNil(t, registeredApprovedProcessor)
	assert.NotEqual(t, 0, len(registeredApprovedProcessor))
	sf1 := reflect.ValueOf(approvedProcessor)
	sf2 := reflect.ValueOf(registeredApprovedProcessor[0])
	assert.Equal(t, sf1.Pointer(), sf2.Pointer(), "Verify registered approved subscription processor")

	registeredUnsubscribeProcessor := processorMap[SubscriptionUnsubscribeInitiated]
	assert.NotNil(t, registeredUnsubscribeProcessor)
	assert.NotEqual(t, 0, len(registeredUnsubscribeProcessor))
	sf1 = reflect.ValueOf(unsubscribeProcessor)
	sf2 = reflect.ValueOf(registeredUnsubscribeProcessor[0])

	assert.Equal(t, sf1.Pointer(), sf2.Pointer(), "Verify registered unsubscribe initiated subscription processor")
}

func createSubscription(ID, state, catalogID string, subscriptionProps map[string]string) Subscription {
	return &CentralSubscription{
		ID:    ID,
		State: state,
		Properties: []SubscriptionProperties{
			{
				Key:    "profile",
				Values: subscriptionProps,
			},
		},
		CatalogItemID: catalogID,
	}
}

<<<<<<< HEAD
func TestSubscriptionManagerPollPublishToCatalogMode(t *testing.T) {
	// Start a local HTTP server
	subscriptionList := make([]Subscription, 0)
	subscriptionList = append(subscriptionList, createSubscription("11111", "APPROVED", "11111", map[string]string{"orgId": "11111"}))
	subscriptionList = append(subscriptionList, createSubscription("22222", "UNSUBSCRIBE_INITIATED", "22222", map[string]string{"orgId": "22222"}))
	subscriptionList = append(subscriptionList, createSubscription("33333", "APPROVED", "33333", map[string]string{"orgId": "33333"}))
	cache.GetCache().Set("1", "1_proxy")
	cache.GetCache().SetSecondaryKey("1", "11111")
	cache.GetCache().Set("2", "2_proxy")
	cache.GetCache().SetSecondaryKey("2", "22222")
	sendList := true
	server := httptest.NewServer(http.HandlerFunc(func(rw http.ResponseWriter, req *http.Request) {
		b := []byte("[]")
		if sendList {
			b, _ = json.Marshal(subscriptionList)
			sendList = false
		}
		// Send response to be tested
		rw.Write(b)
	}))
	// Close the server when test finishes
	defer server.Close()

	cfg := &corecfg.CentralConfiguration{
		TeamID:       "test",
		URL:          server.URL,
		PollInterval: 1 * time.Second,
		Auth: &corecfg.AuthConfiguration{
			URL:      "http://localhost",
			Realm:    "Broker",
			ClientID: "dummy",
		},
		SubscriptionApprovalWebhook: corecfg.NewWebhookConfig(),
	}
	client := New(cfg)
	assert.NotNil(t, client)
	serviceClient := client.(*ServiceClient)
	assert.NotNil(t, serviceClient)

	serviceClient.tokenRequester = &mockTokenGetter{
		token: "testToken",
	}
	approvedSubscriptions := make(map[string]Subscription)
	unsubscribedSubscriptions := make(map[string]Subscription)
	approvedProcessor := func(subscription Subscription) {
		approvedSubscriptions[subscription.GetID()] = subscription
	}
	unsubscribedProcessor := func(subscription Subscription) {
		unsubscribedSubscriptions[subscription.GetID()] = subscription
	}
	subscriptionValidator := func(subscription Subscription) bool {
		apiCache := cache.GetCache()
		api, _ := apiCache.GetBySecondaryKey(subscription.GetApicID())
		return api != nil
	}

	client.GetSubscriptionManager().RegisterProcessor(SubscriptionApproved, approvedProcessor)
	client.GetSubscriptionManager().RegisterProcessor(SubscriptionUnsubscribeInitiated, unsubscribedProcessor)
	client.GetSubscriptionManager().RegisterValidator(subscriptionValidator)
	client.GetSubscriptionManager().Start()
	client.GetSubscriptionManager().AddBlacklistItem("123")
	client.GetSubscriptionManager().RemoveBlacklistItem("123")

	time.Sleep(2 * time.Second)
	client.GetSubscriptionManager().Stop()

	assert.NotEqual(t, 0, len(approvedSubscriptions))
	// approved Subscription for API in cache
	assert.NotNil(t, approvedSubscriptions["11111"])
	assert.Equal(t, "11111", approvedSubscriptions["11111"].GetPropertyValue("orgId"))
	// approved Subscription for API in not cache, so not processed
	assert.Nil(t, approvedSubscriptions["33333"])

	// unsubscribe initiated Subscription for API in cache
	assert.NotNil(t, unsubscribedSubscriptions["22222"])
	assert.Equal(t, "22222", unsubscribedSubscriptions["22222"].GetPropertyValue("orgId"))
}

=======
>>>>>>> 52b81305
func TestSubscriptionManagerPollPublishToEnvironmentMode(t *testing.T) {
	// Start a local HTTP server
	subscriptionList := make([]Subscription, 0)
	subscriptionList = append(subscriptionList, createSubscription("11111", "APPROVED", "11111", map[string]string{"orgId": "11111"}))
	subscriptionList = append(subscriptionList, createSubscription("22222", "UNSUBSCRIBE_INITIATED", "22222", map[string]string{"orgId": "22222"}))
	sendList := true
	server := httptest.NewServer(http.HandlerFunc(func(rw http.ResponseWriter, req *http.Request) {
		b := []byte("")
		if strings.Contains(req.RequestURI, "/subscriptions") {
			if sendList {
				b, _ = json.Marshal(subscriptionList)
				sendList = false
			} else {
				b = []byte("[]")
			}
		}
		if strings.Contains(req.RequestURI, "/11111/properties/apiServerInfo") {
			serverInfo := APIServerInfo{
				ConsumerInstance: APIServerInfoProperty{Name: "11111", ID: "11111"},
				Environment:      APIServerInfoProperty{Name: "test", ID: "00000"},
			}
			b, _ = json.Marshal(serverInfo)
		}
		if strings.Contains(req.RequestURI, "/22222/properties/apiServerInfo") {
			serverInfo := APIServerInfo{
				ConsumerInstance: APIServerInfoProperty{Name: "22222", ID: "22222"},
				Environment:      APIServerInfoProperty{Name: "test", ID: "00000"},
			}
			b, _ = json.Marshal(serverInfo)
		}
		if strings.Contains(req.RequestURI, "/consumerinstances/11111") {
			apiserverRes := APIServer{
				Name:  "11111",
				Title: "ConsumerInstance_11111",
				Metadata: &APIServerMetadata{
					ID: "11111",
					References: []APIServerReference{
						{
							ID:   "11111",
							Kind: "APIServiceInstance",
						},
					},
				},
			}
			b, _ = json.Marshal(apiserverRes)
		}
		if strings.Contains(req.RequestURI, "/consumerinstances/22222") {
			apiserverRes := APIServer{
				Name:  "22222",
				Title: "ConsumerInstance_22222",
				Metadata: &APIServerMetadata{
					ID: "22222",
					References: []APIServerReference{
						{
							ID:   "22222",
							Kind: "APIServiceInstance",
						},
					},
				},
			}
			b, _ = json.Marshal(apiserverRes)
		}
		// Send response to be tested
		rw.Write(b)
	}))
	// Close the server when test finishes
	defer server.Close()

	cfg := &corecfg.CentralConfiguration{
		Mode:         corecfg.PublishToEnvironment,
		TeamID:       "test",
		URL:          server.URL,
		PollInterval: 1 * time.Second,
		Environment:  "test",
		Auth: &corecfg.AuthConfiguration{
			URL:      "http://localhost",
			Realm:    "Broker",
			ClientID: "dummy",
		},
		SubscriptionApprovalWebhook: corecfg.NewWebhookConfig(),
	}
	client := New(cfg)
	assert.NotNil(t, client)
	serviceClient := client.(*ServiceClient)
	assert.NotNil(t, serviceClient)
	serviceClient.tokenRequester = &mockTokenGetter{
		token: "testToken",
	}
	approvedSubscriptions := make(map[string]Subscription)
	unsubscribedSubscriptions := make(map[string]Subscription)
	approvedProcessor := func(subscription Subscription) {
		approvedSubscriptions[subscription.GetID()] = subscription
	}
	unsubscribedProcessor := func(subscription Subscription) {
		unsubscribedSubscriptions[subscription.GetID()] = subscription
	}
	client.GetSubscriptionManager().RegisterProcessor(SubscriptionApproved, approvedProcessor)
	client.GetSubscriptionManager().RegisterProcessor(SubscriptionUnsubscribeInitiated, unsubscribedProcessor)
	client.GetSubscriptionManager().Start()

	time.Sleep(2 * time.Second)
	client.GetSubscriptionManager().Stop()

	assert.NotEqual(t, 0, len(approvedSubscriptions))
	// approved Subscription for API in cache
	assert.NotNil(t, approvedSubscriptions["11111"])
	assert.Equal(t, "11111", approvedSubscriptions["11111"].GetPropertyValue("orgId"))

	// unsubscribe initiated Subscription for API in cache
	assert.NotNil(t, unsubscribedSubscriptions["22222"])
	assert.Equal(t, "22222", unsubscribedSubscriptions["22222"].GetPropertyValue("orgId"))
}

func TestSubscriptionUpdate(t *testing.T) {
	// Start a local HTTP server
	subscriptionMap := make(map[string]Subscription)
	subscriptionMap["11111"] = createSubscription("11111", "APPROVED", "11111", map[string]string{"orgId": "11111"})
	subscriptionMap["22222"] = createSubscription("22222", "UNSUBSCRIBE_INITIATED", "22222", map[string]string{"orgId": "22222"})

	sendList := true
	server := httptest.NewServer(http.HandlerFunc(func(rw http.ResponseWriter, req *http.Request) {
		b := []byte("")
		if strings.Contains(req.RequestURI, "/subscriptions") {
			if sendList {
				subscriptionList := make([]Subscription, 0)
				for _, subscription := range subscriptionMap {
					subscriptionList = append(subscriptionList, subscription)
				}
				b, _ = json.Marshal(subscriptionList)
				sendList = false
			} else {
				b = []byte("[]")
			}
		}
		if strings.Contains(req.RequestURI, "/11111/subscriptions/11111/state") {
			subState := make(map[string]string)
			json.NewDecoder(req.Body).Decode(&subState)
			subscription := subscriptionMap["11111"]
			(subscription.(*CentralSubscription)).State = subState["state"]
		}
		if strings.Contains(req.RequestURI, "/22222/subscriptions/22222/state") {
			subState := make(map[string]string)
			json.NewDecoder(req.Body).Decode(&subState)
			subscription := subscriptionMap["22222"]
			(subscription.(*CentralSubscription)).State = subState["state"]
		}
		// Send response to be tested
		rw.Write(b)
	}))
	// Close the server when test finishes
	defer server.Close()

	cfg := &corecfg.CentralConfiguration{
		TeamID:       "test",
		URL:          server.URL,
		PollInterval: 1 * time.Second,
		Auth: &corecfg.AuthConfiguration{
			URL:      "http://localhost",
			Realm:    "Broker",
			ClientID: "dummy",
		},
		SubscriptionApprovalWebhook: corecfg.NewWebhookConfig(),
	}
	client := New(cfg)
	assert.NotNil(t, client)
	serviceClient := client.(*ServiceClient)
	assert.NotNil(t, serviceClient)

	serviceClient.tokenRequester = &mockTokenGetter{
		token: "testToken",
	}
	approvedProcessor := func(subscription Subscription) {
		subscription.UpdateState(SubscriptionActive)
	}
	unsubscribedProcessor := func(subscription Subscription) {
		subscription.UpdateState(SubscriptionUnsubscribed)
	}

	client.GetSubscriptionManager().RegisterProcessor(SubscriptionApproved, approvedProcessor)
	client.GetSubscriptionManager().RegisterProcessor(SubscriptionUnsubscribeInitiated, unsubscribedProcessor)
	client.GetSubscriptionManager().Start()

	time.Sleep(2 * time.Second)
	client.GetSubscriptionManager().Stop()

	assert.Equal(t, SubscriptionActive, subscriptionMap["11111"].GetState())
	assert.Equal(t, SubscriptionUnsubscribed, subscriptionMap["22222"].GetState())
}<|MERGE_RESOLUTION|>--- conflicted
+++ resolved
@@ -74,87 +74,6 @@
 	}
 }
 
-<<<<<<< HEAD
-func TestSubscriptionManagerPollPublishToCatalogMode(t *testing.T) {
-	// Start a local HTTP server
-	subscriptionList := make([]Subscription, 0)
-	subscriptionList = append(subscriptionList, createSubscription("11111", "APPROVED", "11111", map[string]string{"orgId": "11111"}))
-	subscriptionList = append(subscriptionList, createSubscription("22222", "UNSUBSCRIBE_INITIATED", "22222", map[string]string{"orgId": "22222"}))
-	subscriptionList = append(subscriptionList, createSubscription("33333", "APPROVED", "33333", map[string]string{"orgId": "33333"}))
-	cache.GetCache().Set("1", "1_proxy")
-	cache.GetCache().SetSecondaryKey("1", "11111")
-	cache.GetCache().Set("2", "2_proxy")
-	cache.GetCache().SetSecondaryKey("2", "22222")
-	sendList := true
-	server := httptest.NewServer(http.HandlerFunc(func(rw http.ResponseWriter, req *http.Request) {
-		b := []byte("[]")
-		if sendList {
-			b, _ = json.Marshal(subscriptionList)
-			sendList = false
-		}
-		// Send response to be tested
-		rw.Write(b)
-	}))
-	// Close the server when test finishes
-	defer server.Close()
-
-	cfg := &corecfg.CentralConfiguration{
-		TeamID:       "test",
-		URL:          server.URL,
-		PollInterval: 1 * time.Second,
-		Auth: &corecfg.AuthConfiguration{
-			URL:      "http://localhost",
-			Realm:    "Broker",
-			ClientID: "dummy",
-		},
-		SubscriptionApprovalWebhook: corecfg.NewWebhookConfig(),
-	}
-	client := New(cfg)
-	assert.NotNil(t, client)
-	serviceClient := client.(*ServiceClient)
-	assert.NotNil(t, serviceClient)
-
-	serviceClient.tokenRequester = &mockTokenGetter{
-		token: "testToken",
-	}
-	approvedSubscriptions := make(map[string]Subscription)
-	unsubscribedSubscriptions := make(map[string]Subscription)
-	approvedProcessor := func(subscription Subscription) {
-		approvedSubscriptions[subscription.GetID()] = subscription
-	}
-	unsubscribedProcessor := func(subscription Subscription) {
-		unsubscribedSubscriptions[subscription.GetID()] = subscription
-	}
-	subscriptionValidator := func(subscription Subscription) bool {
-		apiCache := cache.GetCache()
-		api, _ := apiCache.GetBySecondaryKey(subscription.GetApicID())
-		return api != nil
-	}
-
-	client.GetSubscriptionManager().RegisterProcessor(SubscriptionApproved, approvedProcessor)
-	client.GetSubscriptionManager().RegisterProcessor(SubscriptionUnsubscribeInitiated, unsubscribedProcessor)
-	client.GetSubscriptionManager().RegisterValidator(subscriptionValidator)
-	client.GetSubscriptionManager().Start()
-	client.GetSubscriptionManager().AddBlacklistItem("123")
-	client.GetSubscriptionManager().RemoveBlacklistItem("123")
-
-	time.Sleep(2 * time.Second)
-	client.GetSubscriptionManager().Stop()
-
-	assert.NotEqual(t, 0, len(approvedSubscriptions))
-	// approved Subscription for API in cache
-	assert.NotNil(t, approvedSubscriptions["11111"])
-	assert.Equal(t, "11111", approvedSubscriptions["11111"].GetPropertyValue("orgId"))
-	// approved Subscription for API in not cache, so not processed
-	assert.Nil(t, approvedSubscriptions["33333"])
-
-	// unsubscribe initiated Subscription for API in cache
-	assert.NotNil(t, unsubscribedSubscriptions["22222"])
-	assert.Equal(t, "22222", unsubscribedSubscriptions["22222"].GetPropertyValue("orgId"))
-}
-
-=======
->>>>>>> 52b81305
 func TestSubscriptionManagerPollPublishToEnvironmentMode(t *testing.T) {
 	// Start a local HTTP server
 	subscriptionList := make([]Subscription, 0)
