package apic

import (
	"encoding/base64"
	"encoding/json"
	"fmt"
	"net/http"
	"regexp"
	"strconv"
	"strings"

	defs "github.com/Axway/agent-sdk/pkg/apic/definitions"
	"github.com/Axway/agent-sdk/pkg/util"
	"github.com/Axway/agent-sdk/pkg/util/log"

	coreapi "github.com/Axway/agent-sdk/pkg/api"
	v1 "github.com/Axway/agent-sdk/pkg/apic/apiserver/models/api/v1"
	"github.com/Axway/agent-sdk/pkg/apic/apiserver/models/management/v1alpha1"
	unifiedcatalog "github.com/Axway/agent-sdk/pkg/apic/unifiedcatalog/models"
	utilerrors "github.com/Axway/agent-sdk/pkg/util/errors"
)

type actionType int

const (
	addAPI    = iota
	updateAPI = iota
)

const (
	apiServerPageSize = 20
)

// PublishService - processes the API to create/update apiservice, revision, instance and consumer instance
func (c *ServiceClient) PublishService(serviceBody *ServiceBody) (*v1alpha1.APIService, error) {
	// if the team is set in the config, use that team name and id for all services
	if c.cfg.GetTeamName() != "" {
		if teamID, found := c.getTeamFromCache(c.cfg.GetTeamName()); found {
			serviceBody.TeamName = c.cfg.GetTeamName()
			serviceBody.teamID = teamID
		}
	}
	apiSvc, err := c.processService(serviceBody)
	if err != nil {
		return nil, err
	}
	// Update description title after creating APIService to include the stage name if it exists
	c.postAPIServiceUpdate(serviceBody)
	// RevisionProcessor
	err = c.processRevision(serviceBody)
	if err != nil {
		return nil, err
	}

	// InstanceProcessor
	err = c.processInstance(serviceBody)
	if err != nil {
		return nil, err
	}

	if c.cfg.IsPublishToEnvironmentAndCatalogMode() {
		// ConsumerInstanceProcessor
		err = c.processConsumerInstance(serviceBody)
		if err != nil {
			return nil, err
		}
	}
	return apiSvc, nil
}

// DeleteServiceByName -
func (c *ServiceClient) DeleteServiceByName(name string) error {
	_, err := c.apiServiceDeployAPI(http.MethodDelete, c.cfg.GetServicesURL()+"/"+name, nil)
	if err != nil {
		return err
	}
	return nil
}

// RegisterSubscriptionWebhook - Adds a new Subscription webhook. There is a single webhook
// per environment
func (c *ServiceClient) RegisterSubscriptionWebhook() error {
	// if the default is already set up, do nothing
	webhookCfg := c.cfg.GetSubscriptionConfig().GetSubscriptionApprovalWebhookConfig()
	if webhookCfg == nil || !webhookCfg.IsConfigured() {
		return nil
	}

	// create the secret
	err := c.createSecret()
	if err != nil {
		return utilerrors.Wrap(ErrCreateSecret, err.Error())
	}

	err = c.createWebhook()
	if err != nil {
		return utilerrors.Wrap(ErrCreateWebhook, err.Error())
	}

	return nil
}

// GetCatalogItemIDForConsumerInstance -
func (c *ServiceClient) GetCatalogItemIDForConsumerInstance(id string) (string, error) {
	return c.getCatalogItemIDForConsumerInstance(id)
}

// DeleteConsumerInstance -
func (c *ServiceClient) DeleteConsumerInstance(name string) error {
	return c.deleteConsumerInstance(name)
}

// DeleteAPIServiceInstance deletes an api service instance in central by name
func (c *ServiceClient) DeleteAPIServiceInstance(name string) error {
	_, err := c.apiServiceDeployAPI(http.MethodDelete, c.cfg.GetInstancesURL()+"/"+name, nil)
	if err != nil && err.Error() != strconv.Itoa(http.StatusNotFound) {
		return err
	}
	return nil
}

func (c *ServiceClient) checkReferencesToAccessRequestDefinition(ard string) int {
	count := 0
	for _, instanceKey := range c.caches.GetAPIServiceInstanceKeys() {
		serviceInstance, err := c.caches.GetAPIServiceInstanceByID(instanceKey)
<<<<<<< HEAD
		if err != nil {
=======
		if err != nil || serviceInstance == nil {
>>>>>>> 628843e2
			// skip this key as it did not return a service instance
			continue
		}
		// check the references
		for _, ref := range serviceInstance.Metadata.References {
			if ref.Kind == v1alpha1.AccessRequestDefinitionGVK().Kind {
				if ref.Name == ard {
					count++
				}
				// only 1 ard per service instance
				continue
			}
		}
	}
	return count
}

// DeleteAPIServiceInstanceWithFinalizers deletes an api service instance in central, handling finalizers
func (c *ServiceClient) DeleteAPIServiceInstanceWithFinalizers(ri *v1.ResourceInstance) error {
	url := c.cfg.GetInstancesURL() + "/" + ri.Name
	finalizers := ri.Finalizers
	ri.Finalizers = make([]v1.Finalizer, 0)

	// handle finalizers
	for _, f := range finalizers {
		if f.Name == AccessRequestDefinitionFinalizer {
			// check if we should remove the accessrequestdefinition
			if c.checkReferencesToAccessRequestDefinition(f.Description) > 1 {
				continue // do not add the finalizer back
			}
			// 1 or fewer references to the ARD, clean it up
			tempARD := v1alpha1.NewAccessRequestDefinition(f.Description, c.cfg.GetEnvironmentName())
			_, err := c.apiServiceDeployAPI(http.MethodDelete, c.createAPIServerURL(tempARD.GetSelfLink()), nil)
			if err == nil {
				continue // do not add the finalizer back
			}
		}
		ri.Finalizers = append(ri.Finalizers, f)
	}

	// get the full instance
	currentRI, err := c.executeAPIServiceAPI(http.MethodGet, url, nil)
	if err != nil {
		return err
	}
	// update the finalizers in the instance from central
	currentRI.Finalizers = ri.Finalizers

	// update instance
	updatedInstance, err := json.Marshal(currentRI)
	if err != nil {
		return err
	}
	_, err = c.apiServiceDeployAPI(http.MethodPut, url, updatedInstance)
	if err != nil && err.Error() != strconv.Itoa(http.StatusNotFound) {
		return err
	}

	return c.DeleteAPIServiceInstance(ri.Name)
}

// GetConsumerInstanceByID -
func (c *ServiceClient) GetConsumerInstanceByID(consumerInstanceID string) (*v1alpha1.ConsumerInstance, error) {
	return c.getConsumerInstanceByID(consumerInstanceID)
}

// GetConsumerInstancesByExternalAPIID - DEPRECATED
func (c *ServiceClient) GetConsumerInstancesByExternalAPIID(externalAPIID string) ([]*v1alpha1.ConsumerInstance, error) {
	log.DeprecationWarningReplace("GetConsumerInstancesByExternalAPIID", "")
	return c.getConsumerInstancesByExternalAPIID(externalAPIID)
}

// GetSubscriptionsForCatalogItem -
func (c *ServiceClient) GetSubscriptionsForCatalogItem(states []string, instanceID string) ([]CentralSubscription, error) {
	return c.getSubscriptionsForCatalogItem(states, instanceID)
}

// GetSubscriptionDefinitionPropertiesForCatalogItem -
func (c *ServiceClient) GetSubscriptionDefinitionPropertiesForCatalogItem(catalogItemID, propertyKey string) (SubscriptionSchema, error) {
	return c.getSubscriptionDefinitionPropertiesForCatalogItem(catalogItemID, propertyKey)
}

// UpdateSubscriptionDefinitionPropertiesForCatalogItem -
func (c *ServiceClient) UpdateSubscriptionDefinitionPropertiesForCatalogItem(catalogItemID, propertyKey string, subscriptionSchema SubscriptionSchema) error {
	return c.updateSubscriptionDefinitionPropertiesForCatalogItem(catalogItemID, propertyKey, subscriptionSchema)
}

// postApiServiceUpdate - called after APIService was created or updated.
// Update description and title after updating or creating APIService to include the stage name if it exists
func (c *ServiceClient) postAPIServiceUpdate(serviceBody *ServiceBody) {
	if serviceBody.Stage != "" {
		addDescription := fmt.Sprintf("%s: %s", serviceBody.StageDescriptor, serviceBody.Stage)
		if len(serviceBody.Description) > 0 {
			serviceBody.Description = fmt.Sprintf("%s, %s", serviceBody.Description, addDescription)
		} else {
			serviceBody.Description = addDescription
		}
		serviceBody.NameToPush = fmt.Sprintf("%v (%s: %v)", serviceBody.NameToPush, serviceBody.StageDescriptor, serviceBody.Stage)
	} else if c.cfg.GetAppendEnvironmentToTitle() {
		// Append the environment name to the title, if set
		serviceBody.NameToPush = fmt.Sprintf("%v (%v)", serviceBody.NameToPush, c.cfg.GetEnvironmentName())
	}
}

func buildAgentDetailsSubResource(
	serviceBody *ServiceBody, isAPIService bool, additional map[string]interface{},
) map[string]interface{} {
	details := make(map[string]interface{})

	externalAPIID := serviceBody.RestAPIID
	// check to see if is an APIService
	if !isAPIService && serviceBody.Stage != "" {
		details[defs.AttrExternalAPIStage] = serviceBody.Stage
	}
	if serviceBody.PrimaryKey != "" {
		details[defs.AttrExternalAPIPrimaryKey] = serviceBody.PrimaryKey
	}

	details[defs.AttrExternalAPIID] = externalAPIID
	details[defs.AttrExternalAPIName] = serviceBody.APIName
	details[defs.AttrCreatedBy] = serviceBody.CreatedBy

	return util.MergeMapStringInterface(details, additional)
}

func isValidAuthPolicy(auth string) bool {
	for _, item := range ValidPolicies {
		if item == auth {
			return true
		}
	}
	return false
}

// Sanitize name to be path friendly and follow this regex: ^[a-z0-9]([-a-z0-9]*[a-z0-9])?(\.[a-z0-9]([-a-z0-9]*[a-z0-9])?)*
func sanitizeAPIName(name string) string {
	// convert all letters to lower first
	newName := strings.ToLower(name)

	// parse name out. All valid parts must be '-', '.', a-z, or 0-9
	re := regexp.MustCompile(`[-\.a-z0-9]*`)
	matches := re.FindAllString(newName, -1)

	// join all of the parts, separated with '-'. This in effect is substituting all illegal chars with a '-'
	newName = strings.Join(matches, "-")

	// The regex rule says that the name must not begin or end with a '-' or '.', so trim them off
	newName = strings.TrimLeft(strings.TrimRight(newName, "-."), "-.")

	// The regex rule also says that the name must not have a sequence of ".-", "-.", or "..", so replace them
	r1 := strings.ReplaceAll(newName, "-.", "--")
	r2 := strings.ReplaceAll(r1, ".-", "--")
	r3 := strings.ReplaceAll(r2, "..", "--")

	return r3
}

// apiServiceDeployAPI -
func (c *ServiceClient) apiServiceDeployAPI(method, url string, buffer []byte) (string, error) {
	ri, err := c.executeAPIServiceAPI(method, url, buffer)
	if err != nil {
		return "", err
	}
	resourceName := ""
	if ri != nil {
		resourceName = ri.Name
	}
	return resourceName, nil
}

// executeAPIServiceAPI -
func (c *ServiceClient) executeAPIServiceAPI(method, url string, buffer []byte) (*v1.ResourceInstance, error) {
	headers, err := c.createHeader()
	if err != nil {
		return nil, err
	}

	request := coreapi.Request{
		Method:      method,
		URL:         url,
		QueryParams: nil,
		Headers:     headers,
		Body:        buffer,
	}
	response, err := c.apiClient.Send(request)
	if err != nil {
		return nil, err
	}
	//  Check to see if rollback was processed
	if method == http.MethodDelete && response.Code == http.StatusNoContent {
		return nil, nil
	}

	if response.Code >= http.StatusBadRequest {
		responseErr := readResponseErrors(response.Code, response.Body)
		return nil, utilerrors.Wrap(ErrRequestQuery, responseErr)
	}
	ri := &v1.ResourceInstance{}
	json.Unmarshal(response.Body, ri)
	return ri, nil
}

// getFinalizers - get the finalizers from the resource
func (c *ServiceClient) getFinalizers(url string) ([]v1.Finalizer, error) {
	headers, err := c.createHeader()
	if err != nil {
		return nil, err
	}

	request := coreapi.Request{
		Method: http.MethodGet,
		URL:    url,
		QueryParams: map[string]string{
			FieldsKey: "finalizers",
		},
		Headers: headers,
	}
	response, err := c.apiClient.Send(request)
	if err != nil {
		return nil, err
	}

	if response.Code >= http.StatusBadRequest {
		responseErr := readResponseErrors(response.Code, response.Body)
		return nil, utilerrors.Wrap(ErrRequestQuery, responseErr)
	}

	ri := &v1.ResourceInstance{}
	json.Unmarshal(response.Body, ri)
	return ri.Finalizers, nil
}

// create the on-and-only secret for the environment
func (c *ServiceClient) createSecret() error {
	s := c.DefaultSubscriptionApprovalWebhook.GetSecret()
	spec := v1alpha1.SecretSpec{
		Data: map[string]string{DefaultSubscriptionWebhookAuthKey: base64.StdEncoding.EncodeToString([]byte(s))},
	}

	secret := v1alpha1.Secret{
		ResourceMeta: v1.ResourceMeta{Name: DefaultSubscriptionWebhookName},
		Spec:         spec,
	}

	buffer, err := json.Marshal(secret)
	if err != nil {
		return err
	}

	headers, err := c.createHeader()
	if err != nil {
		return err
	}

	request := coreapi.Request{
		Method:  coreapi.POST,
		URL:     c.cfg.GetAPIServerSecretsURL(),
		Headers: headers,
		Body:    buffer,
	}

	response, err := c.apiClient.Send(request)
	if err != nil {
		return err
	}
	if !(response.Code == http.StatusCreated || response.Code == http.StatusConflict) {
		responseErr := readResponseErrors(response.Code, response.Body)
		return utilerrors.Wrap(ErrRequestQuery, responseErr)
	}
	if response.Code == http.StatusConflict {
		request = coreapi.Request{
			Method:  coreapi.PUT,
			URL:     c.cfg.GetAPIServerSecretsURL() + "/" + DefaultSubscriptionWebhookName,
			Headers: headers,
			Body:    buffer,
		}

		response, err := c.apiClient.Send(request)
		if err != nil {
			return err
		}
		if !(response.Code == http.StatusOK) {
			responseErr := readResponseErrors(response.Code, response.Body)
			return utilerrors.Wrap(ErrRequestQuery, responseErr)
		}
	}

	return nil
}

// create the on-and-only subscription approval webhook for the environment
func (c *ServiceClient) createWebhook() error {
	webhookCfg := c.cfg.GetSubscriptionConfig().GetSubscriptionApprovalWebhookConfig()
	specSecret := v1alpha1.WebhookSpecAuthSecret{
		Name: DefaultSubscriptionWebhookName,
		Key:  DefaultSubscriptionWebhookAuthKey,
	}
	authSpec := v1alpha1.WebhookSpecAuth{
		Secret: specSecret,
	}
	webSpec := v1alpha1.WebhookSpec{
		Auth:    authSpec,
		Enabled: true,
		Url:     webhookCfg.GetURL(),
		Headers: webhookCfg.GetWebhookHeaders(),
	}

	webhook := v1alpha1.Webhook{
		ResourceMeta: v1.ResourceMeta{Name: DefaultSubscriptionWebhookName},
		Spec:         webSpec,
	}

	buffer, err := json.Marshal(webhook)
	if err != nil {
		return err
	}

	headers, err := c.createHeader()
	if err != nil {
		return err
	}

	request := coreapi.Request{
		Method:  coreapi.POST,
		URL:     c.cfg.GetAPIServerWebhooksURL(),
		Headers: headers,
		Body:    buffer,
	}

	response, err := c.apiClient.Send(request)
	if err != nil {
		return err
	}
	if !(response.Code == http.StatusCreated || response.Code == http.StatusConflict) {
		responseErr := readResponseErrors(response.Code, response.Body)
		return utilerrors.Wrap(ErrRequestQuery, responseErr)
	}
	if response.Code == http.StatusConflict {
		request = coreapi.Request{
			Method:  coreapi.PUT,
			URL:     c.cfg.GetAPIServerWebhooksURL() + "/" + DefaultSubscriptionWebhookName,
			Headers: headers,
			Body:    buffer,
		}

		response, err := c.apiClient.Send(request)
		if err != nil {
			return err
		}
		if !(response.Code == http.StatusOK) {
			responseErr := readResponseErrors(response.Code, response.Body)
			return utilerrors.Wrap(ErrRequestQuery, responseErr)
		}
	}

	return nil
}

// getCatalogItemAPIServerInfoProperty -
func (c *ServiceClient) getCatalogItemAPIServerInfoProperty(catalogID, subscriptionID string) (*APIServerInfo, error) {
	headers, err := c.createHeader()
	if err != nil {
		return nil, err
	}

	subscriptionRelationshipsURL := c.cfg.GetCatalogItemSubscriptionRelationshipURL(catalogID, subscriptionID)

	request := coreapi.Request{
		Method:  coreapi.GET,
		URL:     subscriptionRelationshipsURL,
		Headers: headers,
	}

	response, err := c.apiClient.Send(request)
	if err != nil {
		return nil, err
	}
	if response.Code != http.StatusOK {
		responseErr := readResponseErrors(response.Code, response.Body)
		return nil, utilerrors.Wrap(ErrRequestQuery, responseErr)
	}

	relationships := make([]unifiedcatalog.EntityRelationship, 0)
	json.Unmarshal(response.Body, &relationships)
	apiserverInfo := new(APIServerInfo)
	for _, relationship := range relationships {
		if relationship.Key == "apiServerInfo" {
			switch relationship.Type {
			case "API_SERVER_CONSUMER_INSTANCE_ID":
				apiserverInfo.ConsumerInstance.ID = relationship.Value
			case "API_SERVER_CONSUMER_INSTANCE_NAME":
				apiserverInfo.ConsumerInstance.Name = relationship.Value
			case "API_SERVER_ENVIRONMENT_ID":
				apiserverInfo.Environment.ID = relationship.Value
			case "API_SERVER_ENVIRONMENT_NAME":
				apiserverInfo.Environment.Name = relationship.Value
			}
		}
	}

	return apiserverInfo, nil
}<|MERGE_RESOLUTION|>--- conflicted
+++ resolved
@@ -123,11 +123,7 @@
 	count := 0
 	for _, instanceKey := range c.caches.GetAPIServiceInstanceKeys() {
 		serviceInstance, err := c.caches.GetAPIServiceInstanceByID(instanceKey)
-<<<<<<< HEAD
-		if err != nil {
-=======
 		if err != nil || serviceInstance == nil {
->>>>>>> 628843e2
 			// skip this key as it did not return a service instance
 			continue
 		}
