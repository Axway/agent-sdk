--- conflicted
+++ resolved
@@ -85,12 +85,9 @@
 	GetAccessControlList(aclName string) (*mv1a.AccessControlList, error)
 	UpdateAccessControlList(acl *mv1a.AccessControlList) (*mv1a.AccessControlList, error)
 	CreateAccessControlList(acl *mv1a.AccessControlList) (*mv1a.AccessControlList, error)
-<<<<<<< HEAD
-=======
 	UpdateAPIV1ResourceInstance(url string, ri *apiv1.ResourceInstance) (*apiv1.ResourceInstance, error)
 	CreateSubResourceScoped(scopeKindPlural, scopeName, resKindPlural, name, group, version string, subs map[string]interface{}) error
 	CreateSubResourceUnscoped(kindPlural, name, group, version string, subs map[string]interface{}) error
->>>>>>> f54c0013
 }
 
 // New creates a new Client
@@ -701,29 +698,6 @@
 	wg := &sync.WaitGroup{}
 
 	for subName, sub := range subs {
-<<<<<<< HEAD
-		wg.Add(1)
-
-		base := c.cfg.GetURL()
-		url := fmt.Sprintf("%s/apis/%s/%s/%s/%s/%s/%s/%s", base, group, version, scopeKindPlural, scopeName, resKindPlural, name, subName)
-
-		r := map[string]interface{}{
-			subName: sub,
-		}
-		bts, err := json.Marshal(r)
-		if err != nil {
-			return err
-		}
-
-		go func(sn string) {
-			defer wg.Done()
-			_, err := c.ExecuteAPI(http.MethodPut, url, nil, bts)
-			if err != nil {
-				execErr = err
-				log.Errorf("failed to link sub resource %s to resource %s: %v", sn, name, err)
-			}
-		}(subName)
-=======
 		if strings.HasPrefix(subName, "x-") {
 			wg.Add(1)
 
@@ -747,7 +721,6 @@
 				}
 			}(subName)
 		}
->>>>>>> f54c0013
 	}
 
 	wg.Wait()
