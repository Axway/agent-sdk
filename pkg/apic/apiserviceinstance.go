package apic

import (
	"encoding/json"
	"errors"
	"fmt"
	"net/http"
	"strconv"

	"github.com/Axway/agent-sdk/pkg/util"

	coreapi "github.com/Axway/agent-sdk/pkg/api"
	v1 "github.com/Axway/agent-sdk/pkg/apic/apiserver/models/api/v1"
	mv1a "github.com/Axway/agent-sdk/pkg/apic/apiserver/models/management/v1alpha1"
	utilerrors "github.com/Axway/agent-sdk/pkg/util/errors"
	"github.com/Axway/agent-sdk/pkg/util/log"
)

func buildAPIServiceInstanceSpec(
	serviceBody *ServiceBody,
	endpoints []mv1a.ApiServiceInstanceSpecEndpoint,
) mv1a.ApiServiceInstanceSpec {
	return mv1a.ApiServiceInstanceSpec{
		ApiServiceRevision: serviceBody.serviceContext.revisionName,
		Endpoint:           endpoints,
	}
}

func (c *ServiceClient) buildAPIServiceInstance(
	serviceBody *ServiceBody,
	name string,
	endpoints []mv1a.ApiServiceInstanceSpecEndpoint,
) *mv1a.APIServiceInstance {
	instance := &mv1a.APIServiceInstance{
		ResourceMeta: v1.ResourceMeta{
			GroupVersionKind: mv1a.APIServiceInstanceGVK(),
			Name:             name,
			Title:            serviceBody.NameToPush,
<<<<<<< HEAD
			Attributes:       util.MergeMapStringString(map[string]string{}, serviceBody.InstanceAttributes),
=======
			Attributes:       util.CheckEmptyMapStringString(serviceBody.InstanceAttributes),
>>>>>>> f54c0013
			Tags:             mapToTagsArray(serviceBody.Tags, c.cfg.GetTagsToPublish()),
		},
		Spec:  buildAPIServiceInstanceSpec(serviceBody, endpoints),
		Owner: c.getOwnerObject(serviceBody, false),
	}

	instDetails := util.MergeMapStringInterface(serviceBody.ServiceAgentDetails, serviceBody.InstanceAgentDetails)
	details := buildAgentDetailsSubResource(serviceBody, false, instDetails)
	util.SetAgentDetails(instance, details)

	return instance
}

func (c *ServiceClient) updateAPIServiceInstance(
	serviceBody *ServiceBody,
	instance *mv1a.APIServiceInstance,
	endpoints []mv1a.ApiServiceInstanceSpecEndpoint,
) *mv1a.APIServiceInstance {
	instance.GroupVersionKind = mv1a.APIServiceInstanceGVK()
	instance.Metadata.ResourceVersion = ""
	instance.Title = serviceBody.NameToPush
<<<<<<< HEAD
	instance.Attributes = util.MergeMapStringString(map[string]string{}, serviceBody.InstanceAttributes)
=======
	instance.Attributes = util.CheckEmptyMapStringString(serviceBody.InstanceAttributes)
>>>>>>> f54c0013
	instance.Tags = mapToTagsArray(serviceBody.Tags, c.cfg.GetTagsToPublish())
	instance.Spec = buildAPIServiceInstanceSpec(serviceBody, endpoints)
	instance.Owner = c.getOwnerObject(serviceBody, false)

	details := util.MergeMapStringInterface(serviceBody.ServiceAgentDetails, serviceBody.InstanceAgentDetails)
	util.SetAgentDetails(instance, buildAgentDetailsSubResource(serviceBody, false, details))

	return instance
}

// processInstance - Creates or updates an API Service Instance based on the current API Service Revision.
func (c *ServiceClient) processInstance(serviceBody *ServiceBody) error {
	endpoints, err := createInstanceEndpoint(serviceBody.Endpoints)
	if err != nil {
		return err
	}

	var httpMethod string
	var instance *mv1a.APIServiceInstance

	instanceURL := c.cfg.GetInstancesURL()
	instancePrefix := getRevisionPrefix(serviceBody)
	instanceName := instancePrefix + "." + strconv.Itoa(serviceBody.serviceContext.revisionCount)

	if serviceBody.serviceContext.revisionAction == addAPI {
		httpMethod = http.MethodPost
		instance = c.buildAPIServiceInstance(serviceBody, instanceName, endpoints)
	}

	if serviceBody.serviceContext.revisionAction == updateAPI {
		httpMethod = http.MethodPut
		instances, err := c.getRevisionInstances(instanceName, instanceURL)
		if err != nil {
			return err
		}
		if len(instances) == 0 {
			return fmt.Errorf("no instance found named '%s' for revision '%s'", instanceName, serviceBody.serviceContext.revisionName)
		}
		instanceURL = instanceURL + "/" + instanceName
		instance = c.updateAPIServiceInstance(serviceBody, instances[0], endpoints)
	}

	buffer, err := json.Marshal(instance)
	if err != nil {
		return err
	}

	ri, err := c.executeAPIServiceAPI(httpMethod, instanceURL, buffer)
	if err != nil {
		if serviceBody.serviceContext.serviceAction == addAPI {
			_, rollbackErr := c.rollbackAPIService(serviceBody.serviceContext.serviceName)
			if rollbackErr != nil {
				return errors.New(err.Error() + rollbackErr.Error())
			}
		}
		return err
	}

	if err == nil {
		err = c.CreateSubResourceScoped(
			mv1a.EnvironmentResourceName,
			c.cfg.GetEnvironmentName(),
			instance.PluralName(),
			instance.Name,
			instance.Group,
			instance.APIVersion,
			instance.SubResources,
		)
		if err != nil {
			_, rollbackErr := c.rollbackAPIService(serviceBody.serviceContext.serviceName)
			if rollbackErr != nil {
				return errors.New(err.Error() + rollbackErr.Error())
			}
		}
	}

	c.caches.AddAPIServiceInstance(ri)
	serviceBody.serviceContext.instanceName = instanceName

	return err
}

func createInstanceEndpoint(endpoints []EndpointDefinition) ([]mv1a.ApiServiceInstanceSpecEndpoint, error) {
	endPoints := make([]mv1a.ApiServiceInstanceSpecEndpoint, 0)
	var err error

	// To set your own endpoints call AddServiceEndpoint/SetServiceEndpoint on the ServiceBodyBuilder.
	// Any endpoints provided from the ServiceBodyBuilder will override the endpoints found in the spec.
	if len(endpoints) > 0 {
		for _, endpointDef := range endpoints {
			ep := mv1a.ApiServiceInstanceSpecEndpoint{
				Host:     endpointDef.Host,
				Port:     endpointDef.Port,
				Protocol: endpointDef.Protocol,
				Routing: mv1a.ApiServiceInstanceSpecRouting{
					BasePath: endpointDef.BasePath,
				},
			}
			endPoints = append(endPoints, ep)
		}
	} else {
		log.Debug("Processing API service instance with no endpoint")
	}

	if err != nil {
		return nil, err
	}

	return endPoints, nil
}

func (c *ServiceClient) getRevisionInstances(name, url string) ([]*mv1a.APIServiceInstance, error) {
	// Check if instances exist for the current revision.
	queryParams := map[string]string{
		"query": "name==" + name,
	}

	return c.GetAPIServiceInstances(queryParams, url)
}

// GetAPIServiceInstanceByName - Returns the API service instance for specified name
func (c *ServiceClient) GetAPIServiceInstanceByName(name string) (*mv1a.APIServiceInstance, error) {
	headers, err := c.createHeader()
	if err != nil {
		return nil, err
	}

	request := coreapi.Request{
		Method:  coreapi.GET,
		URL:     c.cfg.GetInstancesURL() + "/" + name,
		Headers: headers,
	}

	response, err := c.apiClient.Send(request)
	if err != nil {
		return nil, err
	}
	if response.Code != http.StatusOK {
		if response.Code != http.StatusNotFound {
			responseErr := readResponseErrors(response.Code, response.Body)
			return nil, utilerrors.Wrap(ErrRequestQuery, responseErr)
		}
		return nil, nil
	}
	apiInstance := new(mv1a.APIServiceInstance)
	err = json.Unmarshal(response.Body, apiInstance)
	return apiInstance, err
}<|MERGE_RESOLUTION|>--- conflicted
+++ resolved
@@ -36,11 +36,7 @@
 			GroupVersionKind: mv1a.APIServiceInstanceGVK(),
 			Name:             name,
 			Title:            serviceBody.NameToPush,
-<<<<<<< HEAD
-			Attributes:       util.MergeMapStringString(map[string]string{}, serviceBody.InstanceAttributes),
-=======
 			Attributes:       util.CheckEmptyMapStringString(serviceBody.InstanceAttributes),
->>>>>>> f54c0013
 			Tags:             mapToTagsArray(serviceBody.Tags, c.cfg.GetTagsToPublish()),
 		},
 		Spec:  buildAPIServiceInstanceSpec(serviceBody, endpoints),
@@ -62,11 +58,7 @@
 	instance.GroupVersionKind = mv1a.APIServiceInstanceGVK()
 	instance.Metadata.ResourceVersion = ""
 	instance.Title = serviceBody.NameToPush
-<<<<<<< HEAD
-	instance.Attributes = util.MergeMapStringString(map[string]string{}, serviceBody.InstanceAttributes)
-=======
 	instance.Attributes = util.CheckEmptyMapStringString(serviceBody.InstanceAttributes)
->>>>>>> f54c0013
 	instance.Tags = mapToTagsArray(serviceBody.Tags, c.cfg.GetTagsToPublish())
 	instance.Spec = buildAPIServiceInstanceSpec(serviceBody, endpoints)
 	instance.Owner = c.getOwnerObject(serviceBody, false)
