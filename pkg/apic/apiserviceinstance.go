--- conflicted
+++ resolved
@@ -18,11 +18,11 @@
 
 func buildAPIServiceInstanceSpec(
 	serviceBody *ServiceBody,
-	endPoints []mv1a.ApiServiceInstanceSpecEndpoint,
+	endpoints []mv1a.ApiServiceInstanceSpecEndpoint,
 ) mv1a.ApiServiceInstanceSpec {
 	return mv1a.ApiServiceInstanceSpec{
 		ApiServiceRevision: serviceBody.serviceContext.revisionName,
-		Endpoint:           endPoints,
+		Endpoint:           endpoints,
 	}
 }
 
@@ -119,7 +119,6 @@
 		return err
 	}
 
-<<<<<<< HEAD
 	if err == nil {
 		err = c.CreateSubResourceScoped(
 			mv1a.EnvironmentResourceName,
@@ -138,9 +137,7 @@
 		}
 	}
 
-=======
 	c.caches.AddAPIServiceInstance(ri)
->>>>>>> 4eaa4a24
 	serviceBody.serviceContext.instanceName = instanceName
 
 	return err
