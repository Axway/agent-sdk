--- conflicted
+++ resolved
@@ -63,7 +63,6 @@
 func NewServiceBodyBuilder() ServiceBuilder {
 	return &serviceBodyBuilder{
 		serviceBody: ServiceBody{
-<<<<<<< HEAD
 			AuthPolicy:                Passthrough,
 			authPolicies:              make([]string, 0),
 			CreatedBy:                 config.AgentTypeName,
@@ -79,24 +78,9 @@
 			categoryTitles:            make([]string, 0),
 			categoryNames:             make([]string, 0),
 			credentialRequestPolicies: make([]string, 0),
-=======
-			AuthPolicy:           Passthrough,
-			authPolicies:         make([]string, 0),
-			CreatedBy:            config.AgentTypeName,
-			State:                PublishedStatus,
-			Status:               PublishedStatus,
-			ServiceAttributes:    make(map[string]string),
-			RevisionAttributes:   make(map[string]string),
-			InstanceAttributes:   make(map[string]string),
-			StageDescriptor:      "Stage",
-			Endpoints:            make([]EndpointDefinition, 0),
-			UnstructuredProps:    &UnstructuredProperties{},
-			categoryTitles:       make([]string, 0),
-			categoryNames:        make([]string, 0),
-			ServiceAgentDetails:  make(map[string]interface{}),
-			InstanceAgentDetails: make(map[string]interface{}),
-			RevisionAgentDetails: make(map[string]interface{}),
->>>>>>> 5a049ec9
+			ServiceAgentDetails:       make(map[string]interface{}),
+			InstanceAgentDetails:      make(map[string]interface{}),
+			RevisionAgentDetails:      make(map[string]interface{}),
 		},
 	}
 }
