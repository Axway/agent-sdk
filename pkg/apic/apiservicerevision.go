package apic

import (
	"bytes"
	"encoding/base64"
	"encoding/json"
	"errors"
	"fmt"
	"net/http"
	"regexp"
	"strconv"
	"strings"
	"text/template"
	"time"

	"github.com/Axway/agent-sdk/pkg/util"

	defs "github.com/Axway/agent-sdk/pkg/apic/definitions"

	coreapi "github.com/Axway/agent-sdk/pkg/api"
	utilerrors "github.com/Axway/agent-sdk/pkg/util/errors"

	v1 "github.com/Axway/agent-sdk/pkg/apic/apiserver/models/api/v1"
	mv1a "github.com/Axway/agent-sdk/pkg/apic/apiserver/models/management/v1alpha1"
	"github.com/Axway/agent-sdk/pkg/util/log"
)

// TODO
/*
	1. Search for comment "DEPRECATED to be removed on major release"
	2. Remove deprecated code left from APIGOV-19751
*/

const (
	apiSvcRevTemplate = "{{.APIServiceName}}{{if ne .Stage \"\"}} ({{.StageLabel}}: {{.Stage}}){{end}} - {{.Date:YYYY/MM/DD}} - r {{.Revision}}"
	defaultDateFormat = "2006/01/02"
)

// APIServiceRevisionTitle - apiservicerevision template for title
type APIServiceRevisionTitle struct {
	APIServiceName string
	Date           string
	Revision       string
	StageLabel     string
	Stage          string
}

// apiSvcRevTitleDateMap - map of date formats for apiservicerevision title
var apiSvcRevTitleDateMap = map[string]string{
	"MM-DD-YYYY": "01-02-2006",
	"MM/DD/YYYY": "01/02/2006",
	"YYYY-MM-DD": "2006-01-02",
	"YYYY/MM/DD": defaultDateFormat,
}

func (c *ServiceClient) buildAPIServiceRevision(
	serviceBody *ServiceBody, name string,
) *mv1a.APIServiceRevision {
<<<<<<< HEAD
	owner, _ := c.getOwnerObject(serviceBody, false)
=======
>>>>>>> a6b3279d
	rev := &mv1a.APIServiceRevision{
		ResourceMeta: v1.ResourceMeta{
			GroupVersionKind: mv1a.APIServiceRevisionGVK(),
			Name:             name,
			Title:            c.updateAPIServiceRevisionTitle(serviceBody),
<<<<<<< HEAD
			Attributes:       util.MergeMapStringString(map[string]string{}, serviceBody.RevisionAttributes),
			Tags:             mapToTagsArray(serviceBody.Tags, c.cfg.GetTagsToPublish()),
		},
		Spec:  buildAPIServiceRevisionSpec(serviceBody),
		Owner: owner,
=======
			Attributes:       util.CheckEmptyMapStringString(serviceBody.RevisionAttributes),
			Tags:             mapToTagsArray(serviceBody.Tags, c.cfg.GetTagsToPublish()),
		},
		Spec:  buildAPIServiceRevisionSpec(serviceBody),
		Owner: c.getOwnerObject(serviceBody, false),
>>>>>>> a6b3279d
	}

	revDetails := util.MergeMapStringInterface(serviceBody.ServiceAgentDetails, serviceBody.RevisionAgentDetails)
	agentDetails := buildAgentDetailsSubResource(serviceBody, false, revDetails)
	util.SetAgentDetails(rev, agentDetails)

	return rev
}

func (c *ServiceClient) updateAPIServiceRevision(
	serviceBody *ServiceBody, revision *mv1a.APIServiceRevision,
) *mv1a.APIServiceRevision {
<<<<<<< HEAD
	owner, _ := c.getOwnerObject(serviceBody, false)
	revision.GroupVersionKind = mv1a.APIServiceRevisionGVK()
	revision.Metadata.ResourceVersion = ""
	revision.Title = serviceBody.NameToPush
	revision.Attributes = util.MergeMapStringString(map[string]string{}, serviceBody.RevisionAttributes)
	revision.Tags = mapToTagsArray(serviceBody.Tags, c.cfg.GetTagsToPublish())
	revision.Spec = buildAPIServiceRevisionSpec(serviceBody)
	revision.Owner = owner
=======
	revision.GroupVersionKind = mv1a.APIServiceRevisionGVK()
	revision.Metadata.ResourceVersion = ""
	revision.Title = serviceBody.NameToPush
	revision.Attributes = util.CheckEmptyMapStringString(serviceBody.RevisionAttributes)
	revision.Tags = mapToTagsArray(serviceBody.Tags, c.cfg.GetTagsToPublish())
	revision.Spec = buildAPIServiceRevisionSpec(serviceBody)
	revision.Owner = c.getOwnerObject(serviceBody, false)
>>>>>>> a6b3279d

	revDetails := util.MergeMapStringInterface(serviceBody.ServiceAgentDetails, serviceBody.RevisionAgentDetails)
	details := buildAgentDetailsSubResource(serviceBody, false, revDetails)
	util.SetAgentDetails(revision, details)

	return revision
}

// processRevision -
func (c *ServiceClient) processRevision(serviceBody *ServiceBody) error {
	err := c.setRevisionAction(serviceBody)

	if err != nil {
		return err
	}

	var httpMethod string

	revisionPrefix := getRevisionPrefix(serviceBody)
	revisionName := revisionPrefix + "." + strconv.Itoa(serviceBody.serviceContext.revisionCount)
	revisionURL := c.cfg.GetRevisionsURL()
	revision := serviceBody.serviceContext.previousRevision

	if serviceBody.AltRevisionPrefix != "" {
		revisionName = serviceBody.AltRevisionPrefix
	}

	if serviceBody.serviceContext.revisionAction == updateAPI {
		httpMethod = http.MethodPut
		revisionURL += "/" + revisionName

		revision = c.updateAPIServiceRevision(serviceBody, revision)
		log.Infof("Updating API Service revision for %v-%v in environment %v", serviceBody.APIName, serviceBody.Version, c.cfg.GetEnvironmentName())
	}

	if serviceBody.serviceContext.revisionAction == addAPI {
		httpMethod = http.MethodPost

		// revisionCount is the total number of revisions so far. Add 1 since the action is to create a new revision.
		serviceBody.serviceContext.revisionCount = serviceBody.serviceContext.revisionCount + 1
		revisionCount := serviceBody.serviceContext.revisionCount

		if serviceBody.AltRevisionPrefix == "" {
			revisionName = revisionPrefix + "." + strconv.Itoa(revisionCount)
		}

		revision = c.buildAPIServiceRevision(serviceBody, revisionName)

		if serviceBody.serviceContext.previousRevision != nil {
			err := util.SetAgentDetailsKey(
				revision,
				defs.AttrPreviousAPIServiceRevisionID,
				serviceBody.serviceContext.previousRevision.Metadata.ID,
			)
			if err != nil {
				log.Errorf("failed to set previous revision id to subresource for %s. error: %s", serviceBody.APIName, err)
			}
		}

		log.Infof("Creating API Service revision for %v-%v in environment %v", serviceBody.APIName, serviceBody.Version, c.cfg.GetEnvironmentName())
	}

	buffer, err := json.Marshal(revision)
	if err != nil {
		return err
	}

	_, err = c.apiServiceDeployAPI(httpMethod, revisionURL, buffer)
	if err != nil {
		if serviceBody.serviceContext.serviceAction == addAPI {
			_, rollbackErr := c.rollbackAPIService(serviceBody.serviceContext.serviceName)
			if rollbackErr != nil {
				return errors.New(err.Error() + rollbackErr.Error())
			}
		}
		return err
	}

	if err == nil {
		if len(revision.SubResources) > 0 {
			err = c.CreateSubResourceScoped(
				mv1a.EnvironmentResourceName,
				c.cfg.GetEnvironmentName(),
				revision.PluralName(),
				revision.Name,
				revision.Group,
				revision.APIVersion,
				revision.SubResources,
			)
			if err != nil {
				_, rollbackErr := c.rollbackAPIService(serviceBody.serviceContext.serviceName)
				if rollbackErr != nil {
					return errors.New(err.Error() + rollbackErr.Error())
				}
			}
		}
	}

	serviceBody.serviceContext.revisionName = revisionName

	return nil
}

// GetAPIRevisions - Returns the list of API revisions for the specified filter
// NOTE : this function can go away.  You can call GetAPIServiceRevisions directly from your function to get []*mv1a.APIServiceRevision
func (c *ServiceClient) GetAPIRevisions(query map[string]string, stage string) ([]*mv1a.APIServiceRevision, error) {
	revisions, err := c.GetAPIServiceRevisions(query, c.cfg.GetRevisionsURL(), stage)
	if err != nil {
		return nil, err
	}

	return revisions, nil
}

func (c *ServiceClient) setRevisionAction(serviceBody *ServiceBody) error {
	// If service is created in the chain, then set action to create revision
	serviceBody.serviceContext.revisionAction = addAPI
	// If service is updated, identify the action based on the existing revisions and update type(minor/major)
	if serviceBody.serviceContext.serviceAction == updateAPI {
		// Get revisions for the service and use the latest one as last reference
		queryParams := map[string]string{
			"query": "metadata.references.name==" + serviceBody.serviceContext.serviceName,
			"sort":  "metadata.audit.createTimestamp,DESC",
		}

		revisions, err := c.GetAPIServiceRevisions(queryParams, c.cfg.GetRevisionsURL(), serviceBody.Stage)
		if err != nil {
			return err
		}

		if revisions != nil {
			serviceBody.serviceContext.revisionCount = len(revisions)
			if len(revisions) > 0 {
				serviceBody.serviceContext.previousRevision = revisions[0]
				if serviceBody.APIUpdateSeverity == MinorChange {
					// For minor change use the latest revision and update existing
					serviceBody.serviceContext.revisionAction = updateAPI
				}
			}
		}
	}
	return nil
}

// DEPRECATED to be removed on major release - else function for dateRegEx.MatchString(apiSvcRevPattern) will no longer be needed after "${tag} is invalid"
// updateAPIServiceRevisionTitle - update title after creating or updating APIService Revision according to the APIServiceRevision Pattern
func (c *ServiceClient) updateAPIServiceRevisionTitle(serviceBody *ServiceBody) string {
	apiSvcRevPattern := c.cfg.GetAPIServiceRevisionPattern()
	if apiSvcRevPattern == "" {
		apiSvcRevPattern = apiSvcRevTemplate
	}
	dateRegEx := regexp.MustCompile(`\{\{.Date:.*?\}\}`)

	var dateFormat = ""

	if dateRegEx.MatchString(apiSvcRevPattern) {
		datePattern := dateRegEx.FindString(apiSvcRevPattern)                              // {{.Date:YYYY/MM/DD}} or one of the validate formats from apiSvcRevTitleDateMap
		index := strings.Index(datePattern, ":")                                           // get index of ":" (colon)
		date := datePattern[index+1 : index+11]                                            // sub out "{{.Date:" and "}}" to get the format of the date only
		dateFormat = apiSvcRevTitleDateMap[date]                                           // make sure dateFormat is a valid date format
		apiSvcRevPattern = strings.Replace(apiSvcRevPattern, datePattern, "{{.Date}}", -1) // Once we have the date format, set to {{.Date}} only
		if dateFormat == "" {
			// Customer is entered an incorrect date format.  Set template and pattern to defaults.
			log.Warnf("CENTRAL_APISERVICEREVISIONPATTERN is returning an invalid {{.Date:*}} format. Setting format to YYYY-MM-DD")
			apiSvcRevPattern = apiSvcRevTemplate
			dateFormat = defaultDateFormat
		}
	} else {
		// Customer is still using deprecated date format.  Set template and pattern to defaults.
		log.DeprecationWarningDoc("{{date:*}} format for CENTRAL_APISERVICEREVISIONPATTERN", "valid {{.Date:*}} formats")
		apiSvcRevPattern = apiSvcRevTemplate
		dateFormat = defaultDateFormat
	}

	// Build default apiSvcRevTitle.  To be used in case of error processing
	defaultAPISvcRevTitle := fmt.Sprintf(
		"%s - %s - r %s",
		serviceBody.APIName,
		time.Now().Format(dateFormat),
		strconv.Itoa(serviceBody.serviceContext.revisionCount),
	)

	// create apiservicerevision template
	apiSvcRevTitleTemplate := APIServiceRevisionTitle{
		APIServiceName: serviceBody.APIName,
		Date:           time.Now().Format(dateFormat),
		Revision:       strconv.Itoa(serviceBody.serviceContext.revisionCount),
		StageLabel:     serviceBody.StageDescriptor,
		Stage:          serviceBody.Stage,
	}

	title, err := template.New("apiSvcRevTitle").Parse(apiSvcRevPattern)
	if err != nil {
		log.Warnf("Could not render CENTRAL_APISERVICEREVISIONPATTERN. Returning %s", defaultAPISvcRevTitle)
		return defaultAPISvcRevTitle
	}

	var apiSvcRevTitle bytes.Buffer

	err = title.Execute(&apiSvcRevTitle, apiSvcRevTitleTemplate)
	if err != nil {
		log.Warnf("Could not render CENTRAL_APISERVICEREVISIONPATTERN. Please refer to axway.docs regarding valid CENTRAL_APISERVICEREVISIONPATTERN. Returning %s", defaultAPISvcRevTitle)
		return defaultAPISvcRevTitle
	}

	log.Tracef("Returning apiservicerevision title : %s", apiSvcRevTitle.String())
	return apiSvcRevTitle.String()
}

// GetAPIRevisionByName - Returns the API revision based on its revision name
func (c *ServiceClient) GetAPIRevisionByName(name string) (*mv1a.APIServiceRevision, error) {
	headers, err := c.createHeader()
	if err != nil {
		return nil, err
	}

	request := coreapi.Request{
		Method:  coreapi.GET,
		URL:     c.cfg.GetRevisionsURL() + "/" + name,
		Headers: headers,
	}

	response, err := c.apiClient.Send(request)
	if err != nil {
		return nil, err
	}
	if response.Code != http.StatusOK {
		if response.Code != http.StatusNotFound {
			responseErr := readResponseErrors(response.Code, response.Body)
			return nil, utilerrors.Wrap(ErrRequestQuery, responseErr)
		}
		return nil, nil
	}
	apiRevision := new(mv1a.APIServiceRevision)
	err = json.Unmarshal(response.Body, apiRevision)
	return apiRevision, err
}

func buildAPIServiceRevisionSpec(serviceBody *ServiceBody) mv1a.ApiServiceRevisionSpec {
	return mv1a.ApiServiceRevisionSpec{
		ApiService: serviceBody.serviceContext.serviceName,
		Definition: mv1a.ApiServiceRevisionSpecDefinition{
			Type:  getRevisionDefinitionType(*serviceBody),
			Value: base64.StdEncoding.EncodeToString(serviceBody.SpecDefinition),
		},
	}
}

func getRevisionPrefix(serviceBody *ServiceBody) string {
	if serviceBody.Stage != "" {
		return sanitizeAPIName(fmt.Sprintf("%s-%s", serviceBody.serviceContext.serviceName, serviceBody.Stage))
	}
	return sanitizeAPIName(serviceBody.serviceContext.serviceName)
}

// getRevisionDefinitionType -
func getRevisionDefinitionType(serviceBody ServiceBody) string {
	if serviceBody.ResourceType == "" {
		return Unstructured
	}
	return serviceBody.ResourceType
}<|MERGE_RESOLUTION|>--- conflicted
+++ resolved
@@ -56,28 +56,17 @@
 func (c *ServiceClient) buildAPIServiceRevision(
 	serviceBody *ServiceBody, name string,
 ) *mv1a.APIServiceRevision {
-<<<<<<< HEAD
 	owner, _ := c.getOwnerObject(serviceBody, false)
-=======
->>>>>>> a6b3279d
 	rev := &mv1a.APIServiceRevision{
 		ResourceMeta: v1.ResourceMeta{
 			GroupVersionKind: mv1a.APIServiceRevisionGVK(),
 			Name:             name,
 			Title:            c.updateAPIServiceRevisionTitle(serviceBody),
-<<<<<<< HEAD
-			Attributes:       util.MergeMapStringString(map[string]string{}, serviceBody.RevisionAttributes),
+			Attributes:       util.CheckEmptyMapStringString(serviceBody.RevisionAttributes),
 			Tags:             mapToTagsArray(serviceBody.Tags, c.cfg.GetTagsToPublish()),
 		},
 		Spec:  buildAPIServiceRevisionSpec(serviceBody),
 		Owner: owner,
-=======
-			Attributes:       util.CheckEmptyMapStringString(serviceBody.RevisionAttributes),
-			Tags:             mapToTagsArray(serviceBody.Tags, c.cfg.GetTagsToPublish()),
-		},
-		Spec:  buildAPIServiceRevisionSpec(serviceBody),
-		Owner: c.getOwnerObject(serviceBody, false),
->>>>>>> a6b3279d
 	}
 
 	revDetails := util.MergeMapStringInterface(serviceBody.ServiceAgentDetails, serviceBody.RevisionAgentDetails)
@@ -90,24 +79,13 @@
 func (c *ServiceClient) updateAPIServiceRevision(
 	serviceBody *ServiceBody, revision *mv1a.APIServiceRevision,
 ) *mv1a.APIServiceRevision {
-<<<<<<< HEAD
-	owner, _ := c.getOwnerObject(serviceBody, false)
-	revision.GroupVersionKind = mv1a.APIServiceRevisionGVK()
-	revision.Metadata.ResourceVersion = ""
-	revision.Title = serviceBody.NameToPush
-	revision.Attributes = util.MergeMapStringString(map[string]string{}, serviceBody.RevisionAttributes)
-	revision.Tags = mapToTagsArray(serviceBody.Tags, c.cfg.GetTagsToPublish())
-	revision.Spec = buildAPIServiceRevisionSpec(serviceBody)
-	revision.Owner = owner
-=======
 	revision.GroupVersionKind = mv1a.APIServiceRevisionGVK()
 	revision.Metadata.ResourceVersion = ""
 	revision.Title = serviceBody.NameToPush
 	revision.Attributes = util.CheckEmptyMapStringString(serviceBody.RevisionAttributes)
 	revision.Tags = mapToTagsArray(serviceBody.Tags, c.cfg.GetTagsToPublish())
 	revision.Spec = buildAPIServiceRevisionSpec(serviceBody)
-	revision.Owner = c.getOwnerObject(serviceBody, false)
->>>>>>> a6b3279d
+	revision.Owner, _ = c.getOwnerObject(serviceBody, false)
 
 	revDetails := util.MergeMapStringInterface(serviceBody.ServiceAgentDetails, serviceBody.RevisionAgentDetails)
 	details := buildAgentDetailsSubResource(serviceBody, false, revDetails)
