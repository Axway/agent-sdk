package apic

import (
	corecfg "github.com/Axway/agent-sdk/pkg/config"
)

// APIKeyInfo -
type APIKeyInfo struct {
	Name     string
	Location string
}

// ServiceBody - details about a service to create
type ServiceBody struct {
<<<<<<< HEAD
	NameToPush                string
	APIName                   string
	RestAPIID                 string
	PrimaryKey                string
	URL                       string
	Stage                     string
	StageDescriptor           string
	Description               string
	Version                   string
	AuthPolicy                string
	authPolicies              []string
	apiKeyInfo                []APIKeyInfo
	scopes                    map[string]string
	SpecDefinition            []byte
	Documentation             []byte
	Tags                      map[string]interface{}
	AgentMode                 corecfg.AgentMode
	Image                     string
	ImageContentType          string
	CreatedBy                 string
	ResourceType              string
	AltRevisionPrefix         string
	SubscriptionName          string
	APIUpdateSeverity         string
	State                     string
	Status                    string
	ServiceAttributes         map[string]string
	RevisionAttributes        map[string]string
	InstanceAttributes        map[string]string
	serviceContext            serviceContext
	Endpoints                 []EndpointDefinition
	UnstructuredProps         *UnstructuredProperties
	TeamName                  string
	teamID                    string
	categoryTitles            []string //Titles will be set via the service body builder
	categoryNames             []string //Names will be determined based the Title
	credentialRequestPolicies []string
	ardName                   string
	uniqueARD                 bool
}

//SetAccessRequestDefintionName - set the name of the access request definition for this service body
func (s *ServiceBody) SetAccessRequestDefintionName(ardName string, isUnique bool) {
	s.ardName = ardName
	s.uniqueARD = isUnique
=======
	NameToPush           string
	APIName              string
	RestAPIID            string
	PrimaryKey           string
	URL                  string
	Stage                string
	StageDescriptor      string
	Description          string
	Version              string
	AuthPolicy           string
	authPolicies         []string
	apiKeyInfo           []APIKeyInfo
	SpecDefinition       []byte
	Documentation        []byte
	Tags                 map[string]interface{}
	AgentMode            corecfg.AgentMode
	Image                string
	ImageContentType     string
	CreatedBy            string
	ResourceType         string
	AltRevisionPrefix    string
	SubscriptionName     string
	APIUpdateSeverity    string
	State                string
	Status               string
	ServiceAttributes    map[string]string
	RevisionAttributes   map[string]string
	InstanceAttributes   map[string]string
	ServiceAgentDetails  map[string]interface{}
	InstanceAgentDetails map[string]interface{}
	RevisionAgentDetails map[string]interface{}
	serviceContext       serviceContext
	Endpoints            []EndpointDefinition
	UnstructuredProps    *UnstructuredProperties
	TeamName             string
	teamID               string
	categoryTitles       []string // Titles will be set via the service body builder
	categoryNames        []string // Names will be determined based the Title
>>>>>>> 5a049ec9
}

// GetAuthPolicies - returns the array of all auth policies in the ServiceBody
func (s *ServiceBody) GetAuthPolicies() []string {
	return s.authPolicies
}

// GetAPIKeyInfo - returns the array of locations and argument names for the api key
func (s *ServiceBody) GetAPIKeyInfo() []APIKeyInfo {
	return s.apiKeyInfo
}

//GetScopes - returns the array of scopes for this service instance
func (s *ServiceBody) GetScopes() map[string]string {
	return s.scopes
}

//GetCredentialRequestDefinitions - returns the array of all credential request policies
func (s *ServiceBody) GetCredentialRequestDefinitions() []string {
	for _, policy := range s.authPolicies {
		if policy == Apikey {
			s.credentialRequestPolicies = append(s.credentialRequestPolicies, "api-key")
			s.ardName = "api-key"
		}
		if policy == Oauth {
			s.credentialRequestPolicies = append(s.credentialRequestPolicies, "oauth")
		}
	}
	return s.credentialRequestPolicies
}<|MERGE_RESOLUTION|>--- conflicted
+++ resolved
@@ -12,7 +12,6 @@
 
 // ServiceBody - details about a service to create
 type ServiceBody struct {
-<<<<<<< HEAD
 	NameToPush                string
 	APIName                   string
 	RestAPIID                 string
@@ -42,6 +41,9 @@
 	ServiceAttributes         map[string]string
 	RevisionAttributes        map[string]string
 	InstanceAttributes        map[string]string
+	ServiceAgentDetails       map[string]interface{}
+	InstanceAgentDetails      map[string]interface{}
+	RevisionAgentDetails      map[string]interface{}
 	serviceContext            serviceContext
 	Endpoints                 []EndpointDefinition
 	UnstructuredProps         *UnstructuredProperties
@@ -58,46 +60,6 @@
 func (s *ServiceBody) SetAccessRequestDefintionName(ardName string, isUnique bool) {
 	s.ardName = ardName
 	s.uniqueARD = isUnique
-=======
-	NameToPush           string
-	APIName              string
-	RestAPIID            string
-	PrimaryKey           string
-	URL                  string
-	Stage                string
-	StageDescriptor      string
-	Description          string
-	Version              string
-	AuthPolicy           string
-	authPolicies         []string
-	apiKeyInfo           []APIKeyInfo
-	SpecDefinition       []byte
-	Documentation        []byte
-	Tags                 map[string]interface{}
-	AgentMode            corecfg.AgentMode
-	Image                string
-	ImageContentType     string
-	CreatedBy            string
-	ResourceType         string
-	AltRevisionPrefix    string
-	SubscriptionName     string
-	APIUpdateSeverity    string
-	State                string
-	Status               string
-	ServiceAttributes    map[string]string
-	RevisionAttributes   map[string]string
-	InstanceAttributes   map[string]string
-	ServiceAgentDetails  map[string]interface{}
-	InstanceAgentDetails map[string]interface{}
-	RevisionAgentDetails map[string]interface{}
-	serviceContext       serviceContext
-	Endpoints            []EndpointDefinition
-	UnstructuredProps    *UnstructuredProperties
-	TeamName             string
-	teamID               string
-	categoryTitles       []string // Titles will be set via the service body builder
-	categoryNames        []string // Names will be determined based the Title
->>>>>>> 5a049ec9
 }
 
 // GetAuthPolicies - returns the array of all auth policies in the ServiceBody
