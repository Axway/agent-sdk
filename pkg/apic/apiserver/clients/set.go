/*
 * This file is automatically generated
 */

package clients

import (
	"fmt"

	cAPIV1 "github.com/Axway/agent-sdk/pkg/apic/apiserver/clients/api/v1"
	catalog_v1 "github.com/Axway/agent-sdk/pkg/apic/apiserver/clients/catalog/v1"
	catalog_v1alpha1 "github.com/Axway/agent-sdk/pkg/apic/apiserver/clients/catalog/v1alpha1"
	definitions_v1alpha1 "github.com/Axway/agent-sdk/pkg/apic/apiserver/clients/definitions/v1alpha1"
	management_v1alpha1 "github.com/Axway/agent-sdk/pkg/apic/apiserver/clients/management/v1alpha1"
)

type Set struct {
	WatchTopicManagementV1alpha1                     *management_v1alpha1.WatchTopicClient
	DiscoveryAgentManagementV1alpha1                 *management_v1alpha1.UnscopedDiscoveryAgentClient
	TraceabilityAgentManagementV1alpha1              *management_v1alpha1.UnscopedTraceabilityAgentClient
	GovernanceAgentManagementV1alpha1                *management_v1alpha1.UnscopedGovernanceAgentClient
	EnvironmentManagementV1alpha1                    *management_v1alpha1.EnvironmentClient
	APIServiceManagementV1alpha1                     *management_v1alpha1.UnscopedAPIServiceClient
	APIServiceRevisionManagementV1alpha1             *management_v1alpha1.UnscopedAPIServiceRevisionClient
	APIServiceInstanceManagementV1alpha1             *management_v1alpha1.UnscopedAPIServiceInstanceClient
	ConsumerInstanceManagementV1alpha1               *management_v1alpha1.UnscopedConsumerInstanceClient
	ConsumerSubscriptionDefinitionManagementV1alpha1 *management_v1alpha1.UnscopedConsumerSubscriptionDefinitionClient
	IntegrationManagementV1alpha1                    *management_v1alpha1.IntegrationClient
	ResourceHookManagementV1alpha1                   *management_v1alpha1.UnscopedResourceHookClient
	K8SClusterManagementV1alpha1                     *management_v1alpha1.K8SClusterClient
	K8SResourceManagementV1alpha1                    *management_v1alpha1.UnscopedK8SResourceClient
	ResourceDiscoveryManagementV1alpha1              *management_v1alpha1.UnscopedResourceDiscoveryClient
	MeshManagementV1alpha1                           *management_v1alpha1.MeshClient
	SpecDiscoveryManagementV1alpha1                  *management_v1alpha1.UnscopedSpecDiscoveryClient
	APISpecManagementV1alpha1                        *management_v1alpha1.UnscopedAPISpecClient
	MeshWorkloadManagementV1alpha1                   *management_v1alpha1.UnscopedMeshWorkloadClient
	MeshServiceManagementV1alpha1                    *management_v1alpha1.UnscopedMeshServiceClient
	MeshDiscoveryManagementV1alpha1                  *management_v1alpha1.UnscopedMeshDiscoveryClient
	AssetMappingTemplateManagementV1alpha1           *management_v1alpha1.UnscopedAssetMappingTemplateClient
	AccessRequestDefinitionManagementV1alpha1        *management_v1alpha1.UnscopedAccessRequestDefinitionClient
	AccessRequestManagementV1alpha1                  *management_v1alpha1.UnscopedAccessRequestClient
	DeploymentManagementV1alpha1                     *management_v1alpha1.UnscopedDeploymentClient
	AmplifyConfigManagementV1alpha1                  *management_v1alpha1.UnscopedAmplifyConfigClient
	AmplifyRuntimeConfigManagementV1alpha1           *management_v1alpha1.UnscopedAmplifyRuntimeConfigClient
	VirtualHostManagementV1alpha1                    *management_v1alpha1.UnscopedVirtualHostClient
	ManagedApplicationManagementV1alpha1             *management_v1alpha1.UnscopedManagedApplicationClient
	CredentialManagementV1alpha1                     *management_v1alpha1.UnscopedCredentialClient
	VirtualAPIManagementV1alpha1                     *management_v1alpha1.VirtualAPIClient
	VirtualAPIReleaseManagementV1alpha1              *management_v1alpha1.VirtualAPIReleaseClient
	CorsRuleManagementV1alpha1                       *management_v1alpha1.UnscopedCorsRuleClient
	AmplifyJWTAuthRuleManagementV1alpha1             *management_v1alpha1.UnscopedAmplifyJWTAuthRuleClient
	AmplifyOAuth2AuthRuleManagementV1alpha1          *management_v1alpha1.UnscopedAmplifyOAuth2AuthRuleClient
	APIKeyAuthRuleManagementV1alpha1                 *management_v1alpha1.UnscopedAPIKeyAuthRuleClient
	AssetMappingManagementV1alpha1                   *management_v1alpha1.UnscopedAssetMappingClient
<<<<<<< HEAD
=======
	ExternalSecretManagementV1alpha1                 *management_v1alpha1.UnscopedExternalSecretClient
>>>>>>> dfe8a5e5
	VirtualServiceManagementV1alpha1                 *management_v1alpha1.UnscopedVirtualServiceClient
	OAS3DocumentManagementV1alpha1                   *management_v1alpha1.UnscopedOAS3DocumentClient
	WebhookManagementV1alpha1                        *management_v1alpha1.UnscopedWebhookClient
	ReleaseTagManagementV1alpha1                     *management_v1alpha1.UnscopedReleaseTagClient
	CredentialRequestDefinitionManagementV1alpha1    *management_v1alpha1.UnscopedCredentialRequestDefinitionClient
	SecretManagementV1alpha1                         *management_v1alpha1.UnscopedSecretClient
	AccessControlListManagementV1alpha1              *management_v1alpha1.UnscopedAccessControlListClient
	StageCatalogV1alpha1                             *catalog_v1alpha1.StageClient
	AssetCatalogV1alpha1                             *catalog_v1alpha1.AssetClient
	AssetReleaseCatalogV1alpha1                      *catalog_v1alpha1.AssetReleaseClient
	CategoryCatalogV1alpha1                          *catalog_v1alpha1.CategoryClient
	AuthorizationProfileCatalogV1alpha1              *catalog_v1alpha1.AuthorizationProfileClient
	ApplicationCatalogV1alpha1                       *catalog_v1alpha1.ApplicationClient
	CredentialCatalogV1alpha1                        *catalog_v1alpha1.UnscopedCredentialClient
	SubscriptionCatalogV1alpha1                      *catalog_v1alpha1.SubscriptionClient
	MarketplaceCatalogV1alpha1                       *catalog_v1alpha1.MarketplaceClient
	PublishedProductCatalogV1alpha1                  *catalog_v1alpha1.UnscopedPublishedProductClient
	ProductCatalogV1alpha1                           *catalog_v1alpha1.ProductClient
	ProductReleaseCatalogV1alpha1                    *catalog_v1alpha1.ProductReleaseClient
	ProductPlanUnitCatalogV1alpha1                   *catalog_v1alpha1.ProductPlanUnitClient
	ProductPlanCatalogV1alpha1                       *catalog_v1alpha1.ProductPlanClient
	AddOnCatalogV1alpha1                             *catalog_v1alpha1.UnscopedAddOnClient
	AssetMappingCatalogV1alpha1                      *catalog_v1alpha1.UnscopedAssetMappingClient
	AssetResourceCatalogV1alpha1                     *catalog_v1alpha1.UnscopedAssetResourceClient
	AssetRequestDefinitionCatalogV1alpha1            *catalog_v1alpha1.UnscopedAssetRequestDefinitionClient
	AssetRequestCatalogV1alpha1                      *catalog_v1alpha1.UnscopedAssetRequestClient
	DocumentCatalogV1alpha1                          *catalog_v1alpha1.UnscopedDocumentClient
	ResourceCatalogV1alpha1                          *catalog_v1alpha1.UnscopedResourceClient
	ProductOverviewCatalogV1alpha1                   *catalog_v1alpha1.UnscopedProductOverviewClient
	WebhookCatalogV1alpha1                           *catalog_v1alpha1.UnscopedWebhookClient
	ReleaseTagCatalogV1alpha1                        *catalog_v1alpha1.UnscopedReleaseTagClient
	CredentialRequestDefinitionCatalogV1alpha1       *catalog_v1alpha1.UnscopedCredentialRequestDefinitionClient
	SecretCatalogV1alpha1                            *catalog_v1alpha1.UnscopedSecretClient
	AccessControlListCatalogV1alpha1                 *catalog_v1alpha1.UnscopedAccessControlListClient
	CategoryCatalogV1                                *catalog_v1.CategoryClient
	MarketplaceCatalogV1                             *catalog_v1.MarketplaceClient
	ProductCatalogV1                                 *catalog_v1.ProductClient
	ProductReleaseCatalogV1                          *catalog_v1.ProductReleaseClient
	DocumentCatalogV1                                *catalog_v1.UnscopedDocumentClient
	ResourceCatalogV1                                *catalog_v1.UnscopedResourceClient
	ProductOverviewCatalogV1                         *catalog_v1.UnscopedProductOverviewClient
	ResourceGroupDefinitionsV1alpha1                 *definitions_v1alpha1.ResourceGroupClient
	ResourceDefinitionDefinitionsV1alpha1            *definitions_v1alpha1.UnscopedResourceDefinitionClient
	ResourceDefinitionVersionDefinitionsV1alpha1     *definitions_v1alpha1.UnscopedResourceDefinitionVersionClient
	CommandLineInterfaceDefinitionsV1alpha1          *definitions_v1alpha1.UnscopedCommandLineInterfaceClient
	AccessControlListDefinitionsV1alpha1             *definitions_v1alpha1.UnscopedAccessControlListClient
}

func New(b cAPIV1.Base) *Set {
	s := &Set{}

	var err error

	s.WatchTopicManagementV1alpha1, err = management_v1alpha1.NewWatchTopicClient(b)
	if err != nil {
		panic(fmt.Sprintf("Failed to create client for github.com/Axway/agent-sdk/pkg/apic/apiserver/clients/management/v1alpha1.WatchTopic: %s", err))
	}
	s.DiscoveryAgentManagementV1alpha1, err = management_v1alpha1.NewDiscoveryAgentClient(b)
	if err != nil {
		panic(fmt.Sprintf("Failed to create client for github.com/Axway/agent-sdk/pkg/apic/apiserver/clients/management/v1alpha1.DiscoveryAgent: %s", err))
	}
	s.TraceabilityAgentManagementV1alpha1, err = management_v1alpha1.NewTraceabilityAgentClient(b)
	if err != nil {
		panic(fmt.Sprintf("Failed to create client for github.com/Axway/agent-sdk/pkg/apic/apiserver/clients/management/v1alpha1.TraceabilityAgent: %s", err))
	}
	s.GovernanceAgentManagementV1alpha1, err = management_v1alpha1.NewGovernanceAgentClient(b)
	if err != nil {
		panic(fmt.Sprintf("Failed to create client for github.com/Axway/agent-sdk/pkg/apic/apiserver/clients/management/v1alpha1.GovernanceAgent: %s", err))
	}
	s.EnvironmentManagementV1alpha1, err = management_v1alpha1.NewEnvironmentClient(b)
	if err != nil {
		panic(fmt.Sprintf("Failed to create client for github.com/Axway/agent-sdk/pkg/apic/apiserver/clients/management/v1alpha1.Environment: %s", err))
	}
	s.APIServiceManagementV1alpha1, err = management_v1alpha1.NewAPIServiceClient(b)
	if err != nil {
		panic(fmt.Sprintf("Failed to create client for github.com/Axway/agent-sdk/pkg/apic/apiserver/clients/management/v1alpha1.APIService: %s", err))
	}
	s.APIServiceRevisionManagementV1alpha1, err = management_v1alpha1.NewAPIServiceRevisionClient(b)
	if err != nil {
		panic(fmt.Sprintf("Failed to create client for github.com/Axway/agent-sdk/pkg/apic/apiserver/clients/management/v1alpha1.APIServiceRevision: %s", err))
	}
	s.APIServiceInstanceManagementV1alpha1, err = management_v1alpha1.NewAPIServiceInstanceClient(b)
	if err != nil {
		panic(fmt.Sprintf("Failed to create client for github.com/Axway/agent-sdk/pkg/apic/apiserver/clients/management/v1alpha1.APIServiceInstance: %s", err))
	}
	s.ConsumerInstanceManagementV1alpha1, err = management_v1alpha1.NewConsumerInstanceClient(b)
	if err != nil {
		panic(fmt.Sprintf("Failed to create client for github.com/Axway/agent-sdk/pkg/apic/apiserver/clients/management/v1alpha1.ConsumerInstance: %s", err))
	}
	s.ConsumerSubscriptionDefinitionManagementV1alpha1, err = management_v1alpha1.NewConsumerSubscriptionDefinitionClient(b)
	if err != nil {
		panic(fmt.Sprintf("Failed to create client for github.com/Axway/agent-sdk/pkg/apic/apiserver/clients/management/v1alpha1.ConsumerSubscriptionDefinition: %s", err))
	}
	s.IntegrationManagementV1alpha1, err = management_v1alpha1.NewIntegrationClient(b)
	if err != nil {
		panic(fmt.Sprintf("Failed to create client for github.com/Axway/agent-sdk/pkg/apic/apiserver/clients/management/v1alpha1.Integration: %s", err))
	}
	s.ResourceHookManagementV1alpha1, err = management_v1alpha1.NewResourceHookClient(b)
	if err != nil {
		panic(fmt.Sprintf("Failed to create client for github.com/Axway/agent-sdk/pkg/apic/apiserver/clients/management/v1alpha1.ResourceHook: %s", err))
	}
	s.K8SClusterManagementV1alpha1, err = management_v1alpha1.NewK8SClusterClient(b)
	if err != nil {
		panic(fmt.Sprintf("Failed to create client for github.com/Axway/agent-sdk/pkg/apic/apiserver/clients/management/v1alpha1.K8SCluster: %s", err))
	}
	s.K8SResourceManagementV1alpha1, err = management_v1alpha1.NewK8SResourceClient(b)
	if err != nil {
		panic(fmt.Sprintf("Failed to create client for github.com/Axway/agent-sdk/pkg/apic/apiserver/clients/management/v1alpha1.K8SResource: %s", err))
	}
	s.ResourceDiscoveryManagementV1alpha1, err = management_v1alpha1.NewResourceDiscoveryClient(b)
	if err != nil {
		panic(fmt.Sprintf("Failed to create client for github.com/Axway/agent-sdk/pkg/apic/apiserver/clients/management/v1alpha1.ResourceDiscovery: %s", err))
	}
	s.MeshManagementV1alpha1, err = management_v1alpha1.NewMeshClient(b)
	if err != nil {
		panic(fmt.Sprintf("Failed to create client for github.com/Axway/agent-sdk/pkg/apic/apiserver/clients/management/v1alpha1.Mesh: %s", err))
	}
	s.SpecDiscoveryManagementV1alpha1, err = management_v1alpha1.NewSpecDiscoveryClient(b)
	if err != nil {
		panic(fmt.Sprintf("Failed to create client for github.com/Axway/agent-sdk/pkg/apic/apiserver/clients/management/v1alpha1.SpecDiscovery: %s", err))
	}
	s.APISpecManagementV1alpha1, err = management_v1alpha1.NewAPISpecClient(b)
	if err != nil {
		panic(fmt.Sprintf("Failed to create client for github.com/Axway/agent-sdk/pkg/apic/apiserver/clients/management/v1alpha1.APISpec: %s", err))
	}
	s.MeshWorkloadManagementV1alpha1, err = management_v1alpha1.NewMeshWorkloadClient(b)
	if err != nil {
		panic(fmt.Sprintf("Failed to create client for github.com/Axway/agent-sdk/pkg/apic/apiserver/clients/management/v1alpha1.MeshWorkload: %s", err))
	}
	s.MeshServiceManagementV1alpha1, err = management_v1alpha1.NewMeshServiceClient(b)
	if err != nil {
		panic(fmt.Sprintf("Failed to create client for github.com/Axway/agent-sdk/pkg/apic/apiserver/clients/management/v1alpha1.MeshService: %s", err))
	}
	s.MeshDiscoveryManagementV1alpha1, err = management_v1alpha1.NewMeshDiscoveryClient(b)
	if err != nil {
		panic(fmt.Sprintf("Failed to create client for github.com/Axway/agent-sdk/pkg/apic/apiserver/clients/management/v1alpha1.MeshDiscovery: %s", err))
	}
	s.AssetMappingTemplateManagementV1alpha1, err = management_v1alpha1.NewAssetMappingTemplateClient(b)
	if err != nil {
		panic(fmt.Sprintf("Failed to create client for github.com/Axway/agent-sdk/pkg/apic/apiserver/clients/management/v1alpha1.AssetMappingTemplate: %s", err))
	}
	s.AccessRequestDefinitionManagementV1alpha1, err = management_v1alpha1.NewAccessRequestDefinitionClient(b)
	if err != nil {
		panic(fmt.Sprintf("Failed to create client for github.com/Axway/agent-sdk/pkg/apic/apiserver/clients/management/v1alpha1.AccessRequestDefinition: %s", err))
	}
	s.AccessRequestManagementV1alpha1, err = management_v1alpha1.NewAccessRequestClient(b)
	if err != nil {
		panic(fmt.Sprintf("Failed to create client for github.com/Axway/agent-sdk/pkg/apic/apiserver/clients/management/v1alpha1.AccessRequest: %s", err))
	}
	s.DeploymentManagementV1alpha1, err = management_v1alpha1.NewDeploymentClient(b)
	if err != nil {
		panic(fmt.Sprintf("Failed to create client for github.com/Axway/agent-sdk/pkg/apic/apiserver/clients/management/v1alpha1.Deployment: %s", err))
	}
	s.AmplifyConfigManagementV1alpha1, err = management_v1alpha1.NewAmplifyConfigClient(b)
	if err != nil {
		panic(fmt.Sprintf("Failed to create client for github.com/Axway/agent-sdk/pkg/apic/apiserver/clients/management/v1alpha1.AmplifyConfig: %s", err))
	}
	s.AmplifyRuntimeConfigManagementV1alpha1, err = management_v1alpha1.NewAmplifyRuntimeConfigClient(b)
	if err != nil {
		panic(fmt.Sprintf("Failed to create client for github.com/Axway/agent-sdk/pkg/apic/apiserver/clients/management/v1alpha1.AmplifyRuntimeConfig: %s", err))
	}
	s.VirtualHostManagementV1alpha1, err = management_v1alpha1.NewVirtualHostClient(b)
	if err != nil {
		panic(fmt.Sprintf("Failed to create client for github.com/Axway/agent-sdk/pkg/apic/apiserver/clients/management/v1alpha1.VirtualHost: %s", err))
	}
	s.ManagedApplicationManagementV1alpha1, err = management_v1alpha1.NewManagedApplicationClient(b)
	if err != nil {
		panic(fmt.Sprintf("Failed to create client for github.com/Axway/agent-sdk/pkg/apic/apiserver/clients/management/v1alpha1.ManagedApplication: %s", err))
	}
	s.CredentialManagementV1alpha1, err = management_v1alpha1.NewCredentialClient(b)
	if err != nil {
		panic(fmt.Sprintf("Failed to create client for github.com/Axway/agent-sdk/pkg/apic/apiserver/clients/management/v1alpha1.Credential: %s", err))
	}
	s.VirtualAPIManagementV1alpha1, err = management_v1alpha1.NewVirtualAPIClient(b)
	if err != nil {
		panic(fmt.Sprintf("Failed to create client for github.com/Axway/agent-sdk/pkg/apic/apiserver/clients/management/v1alpha1.VirtualAPI: %s", err))
	}
	s.VirtualAPIReleaseManagementV1alpha1, err = management_v1alpha1.NewVirtualAPIReleaseClient(b)
	if err != nil {
		panic(fmt.Sprintf("Failed to create client for github.com/Axway/agent-sdk/pkg/apic/apiserver/clients/management/v1alpha1.VirtualAPIRelease: %s", err))
	}
	s.CorsRuleManagementV1alpha1, err = management_v1alpha1.NewCorsRuleClient(b)
	if err != nil {
		panic(fmt.Sprintf("Failed to create client for github.com/Axway/agent-sdk/pkg/apic/apiserver/clients/management/v1alpha1.CorsRule: %s", err))
	}
	s.AmplifyJWTAuthRuleManagementV1alpha1, err = management_v1alpha1.NewAmplifyJWTAuthRuleClient(b)
	if err != nil {
		panic(fmt.Sprintf("Failed to create client for github.com/Axway/agent-sdk/pkg/apic/apiserver/clients/management/v1alpha1.AmplifyJWTAuthRule: %s", err))
	}
	s.AmplifyOAuth2AuthRuleManagementV1alpha1, err = management_v1alpha1.NewAmplifyOAuth2AuthRuleClient(b)
	if err != nil {
		panic(fmt.Sprintf("Failed to create client for github.com/Axway/agent-sdk/pkg/apic/apiserver/clients/management/v1alpha1.AmplifyOAuth2AuthRule: %s", err))
	}
	s.APIKeyAuthRuleManagementV1alpha1, err = management_v1alpha1.NewAPIKeyAuthRuleClient(b)
	if err != nil {
		panic(fmt.Sprintf("Failed to create client for github.com/Axway/agent-sdk/pkg/apic/apiserver/clients/management/v1alpha1.APIKeyAuthRule: %s", err))
	}
	s.AssetMappingManagementV1alpha1, err = management_v1alpha1.NewAssetMappingClient(b)
	if err != nil {
		panic(fmt.Sprintf("Failed to create client for github.com/Axway/agent-sdk/pkg/apic/apiserver/clients/management/v1alpha1.AssetMapping: %s", err))
	}
<<<<<<< HEAD
=======
	s.ExternalSecretManagementV1alpha1, err = management_v1alpha1.NewExternalSecretClient(b)
	if err != nil {
		panic(fmt.Sprintf("Failed to create client for github.com/Axway/agent-sdk/pkg/apic/apiserver/clients/management/v1alpha1.ExternalSecret: %s", err))
	}
>>>>>>> dfe8a5e5
	s.VirtualServiceManagementV1alpha1, err = management_v1alpha1.NewVirtualServiceClient(b)
	if err != nil {
		panic(fmt.Sprintf("Failed to create client for github.com/Axway/agent-sdk/pkg/apic/apiserver/clients/management/v1alpha1.VirtualService: %s", err))
	}
	s.OAS3DocumentManagementV1alpha1, err = management_v1alpha1.NewOAS3DocumentClient(b)
	if err != nil {
		panic(fmt.Sprintf("Failed to create client for github.com/Axway/agent-sdk/pkg/apic/apiserver/clients/management/v1alpha1.OAS3Document: %s", err))
	}
	s.WebhookManagementV1alpha1, err = management_v1alpha1.NewWebhookClient(b)
	if err != nil {
		panic(fmt.Sprintf("Failed to create client for github.com/Axway/agent-sdk/pkg/apic/apiserver/clients/management/v1alpha1.Webhook: %s", err))
	}
	s.ReleaseTagManagementV1alpha1, err = management_v1alpha1.NewReleaseTagClient(b)
	if err != nil {
		panic(fmt.Sprintf("Failed to create client for github.com/Axway/agent-sdk/pkg/apic/apiserver/clients/management/v1alpha1.ReleaseTag: %s", err))
	}
	s.CredentialRequestDefinitionManagementV1alpha1, err = management_v1alpha1.NewCredentialRequestDefinitionClient(b)
	if err != nil {
		panic(fmt.Sprintf("Failed to create client for github.com/Axway/agent-sdk/pkg/apic/apiserver/clients/management/v1alpha1.CredentialRequestDefinition: %s", err))
	}
	s.SecretManagementV1alpha1, err = management_v1alpha1.NewSecretClient(b)
	if err != nil {
		panic(fmt.Sprintf("Failed to create client for github.com/Axway/agent-sdk/pkg/apic/apiserver/clients/management/v1alpha1.Secret: %s", err))
	}
	s.AccessControlListManagementV1alpha1, err = management_v1alpha1.NewAccessControlListClient(b)
	if err != nil {
		panic(fmt.Sprintf("Failed to create client for github.com/Axway/agent-sdk/pkg/apic/apiserver/clients/management/v1alpha1.AccessControlList: %s", err))
	}
	s.StageCatalogV1alpha1, err = catalog_v1alpha1.NewStageClient(b)
	if err != nil {
		panic(fmt.Sprintf("Failed to create client for github.com/Axway/agent-sdk/pkg/apic/apiserver/clients/catalog/v1alpha1.Stage: %s", err))
	}
	s.AssetCatalogV1alpha1, err = catalog_v1alpha1.NewAssetClient(b)
	if err != nil {
		panic(fmt.Sprintf("Failed to create client for github.com/Axway/agent-sdk/pkg/apic/apiserver/clients/catalog/v1alpha1.Asset: %s", err))
	}
	s.AssetReleaseCatalogV1alpha1, err = catalog_v1alpha1.NewAssetReleaseClient(b)
	if err != nil {
		panic(fmt.Sprintf("Failed to create client for github.com/Axway/agent-sdk/pkg/apic/apiserver/clients/catalog/v1alpha1.AssetRelease: %s", err))
	}
	s.CategoryCatalogV1alpha1, err = catalog_v1alpha1.NewCategoryClient(b)
	if err != nil {
		panic(fmt.Sprintf("Failed to create client for github.com/Axway/agent-sdk/pkg/apic/apiserver/clients/catalog/v1alpha1.Category: %s", err))
	}
	s.AuthorizationProfileCatalogV1alpha1, err = catalog_v1alpha1.NewAuthorizationProfileClient(b)
	if err != nil {
		panic(fmt.Sprintf("Failed to create client for github.com/Axway/agent-sdk/pkg/apic/apiserver/clients/catalog/v1alpha1.AuthorizationProfile: %s", err))
	}
	s.ApplicationCatalogV1alpha1, err = catalog_v1alpha1.NewApplicationClient(b)
	if err != nil {
		panic(fmt.Sprintf("Failed to create client for github.com/Axway/agent-sdk/pkg/apic/apiserver/clients/catalog/v1alpha1.Application: %s", err))
	}
	s.CredentialCatalogV1alpha1, err = catalog_v1alpha1.NewCredentialClient(b)
	if err != nil {
		panic(fmt.Sprintf("Failed to create client for github.com/Axway/agent-sdk/pkg/apic/apiserver/clients/catalog/v1alpha1.Credential: %s", err))
	}
	s.SubscriptionCatalogV1alpha1, err = catalog_v1alpha1.NewSubscriptionClient(b)
	if err != nil {
		panic(fmt.Sprintf("Failed to create client for github.com/Axway/agent-sdk/pkg/apic/apiserver/clients/catalog/v1alpha1.Subscription: %s", err))
	}
	s.MarketplaceCatalogV1alpha1, err = catalog_v1alpha1.NewMarketplaceClient(b)
	if err != nil {
		panic(fmt.Sprintf("Failed to create client for github.com/Axway/agent-sdk/pkg/apic/apiserver/clients/catalog/v1alpha1.Marketplace: %s", err))
	}
	s.PublishedProductCatalogV1alpha1, err = catalog_v1alpha1.NewPublishedProductClient(b)
	if err != nil {
		panic(fmt.Sprintf("Failed to create client for github.com/Axway/agent-sdk/pkg/apic/apiserver/clients/catalog/v1alpha1.PublishedProduct: %s", err))
	}
	s.ProductCatalogV1alpha1, err = catalog_v1alpha1.NewProductClient(b)
	if err != nil {
		panic(fmt.Sprintf("Failed to create client for github.com/Axway/agent-sdk/pkg/apic/apiserver/clients/catalog/v1alpha1.Product: %s", err))
	}
	s.ProductReleaseCatalogV1alpha1, err = catalog_v1alpha1.NewProductReleaseClient(b)
	if err != nil {
		panic(fmt.Sprintf("Failed to create client for github.com/Axway/agent-sdk/pkg/apic/apiserver/clients/catalog/v1alpha1.ProductRelease: %s", err))
	}
	s.ProductPlanUnitCatalogV1alpha1, err = catalog_v1alpha1.NewProductPlanUnitClient(b)
	if err != nil {
		panic(fmt.Sprintf("Failed to create client for github.com/Axway/agent-sdk/pkg/apic/apiserver/clients/catalog/v1alpha1.ProductPlanUnit: %s", err))
	}
	s.ProductPlanCatalogV1alpha1, err = catalog_v1alpha1.NewProductPlanClient(b)
	if err != nil {
		panic(fmt.Sprintf("Failed to create client for github.com/Axway/agent-sdk/pkg/apic/apiserver/clients/catalog/v1alpha1.ProductPlan: %s", err))
	}
	s.AddOnCatalogV1alpha1, err = catalog_v1alpha1.NewAddOnClient(b)
	if err != nil {
		panic(fmt.Sprintf("Failed to create client for github.com/Axway/agent-sdk/pkg/apic/apiserver/clients/catalog/v1alpha1.AddOn: %s", err))
	}
	s.AssetMappingCatalogV1alpha1, err = catalog_v1alpha1.NewAssetMappingClient(b)
	if err != nil {
		panic(fmt.Sprintf("Failed to create client for github.com/Axway/agent-sdk/pkg/apic/apiserver/clients/catalog/v1alpha1.AssetMapping: %s", err))
	}
	s.AssetResourceCatalogV1alpha1, err = catalog_v1alpha1.NewAssetResourceClient(b)
	if err != nil {
		panic(fmt.Sprintf("Failed to create client for github.com/Axway/agent-sdk/pkg/apic/apiserver/clients/catalog/v1alpha1.AssetResource: %s", err))
	}
	s.AssetRequestDefinitionCatalogV1alpha1, err = catalog_v1alpha1.NewAssetRequestDefinitionClient(b)
	if err != nil {
		panic(fmt.Sprintf("Failed to create client for github.com/Axway/agent-sdk/pkg/apic/apiserver/clients/catalog/v1alpha1.AssetRequestDefinition: %s", err))
	}
	s.AssetRequestCatalogV1alpha1, err = catalog_v1alpha1.NewAssetRequestClient(b)
	if err != nil {
		panic(fmt.Sprintf("Failed to create client for github.com/Axway/agent-sdk/pkg/apic/apiserver/clients/catalog/v1alpha1.AssetRequest: %s", err))
	}
	s.DocumentCatalogV1alpha1, err = catalog_v1alpha1.NewDocumentClient(b)
	if err != nil {
		panic(fmt.Sprintf("Failed to create client for github.com/Axway/agent-sdk/pkg/apic/apiserver/clients/catalog/v1alpha1.Document: %s", err))
	}
	s.ResourceCatalogV1alpha1, err = catalog_v1alpha1.NewResourceClient(b)
	if err != nil {
		panic(fmt.Sprintf("Failed to create client for github.com/Axway/agent-sdk/pkg/apic/apiserver/clients/catalog/v1alpha1.Resource: %s", err))
	}
	s.ProductOverviewCatalogV1alpha1, err = catalog_v1alpha1.NewProductOverviewClient(b)
	if err != nil {
		panic(fmt.Sprintf("Failed to create client for github.com/Axway/agent-sdk/pkg/apic/apiserver/clients/catalog/v1alpha1.ProductOverview: %s", err))
	}
	s.WebhookCatalogV1alpha1, err = catalog_v1alpha1.NewWebhookClient(b)
	if err != nil {
		panic(fmt.Sprintf("Failed to create client for github.com/Axway/agent-sdk/pkg/apic/apiserver/clients/catalog/v1alpha1.Webhook: %s", err))
	}
	s.ReleaseTagCatalogV1alpha1, err = catalog_v1alpha1.NewReleaseTagClient(b)
	if err != nil {
		panic(fmt.Sprintf("Failed to create client for github.com/Axway/agent-sdk/pkg/apic/apiserver/clients/catalog/v1alpha1.ReleaseTag: %s", err))
	}
	s.CredentialRequestDefinitionCatalogV1alpha1, err = catalog_v1alpha1.NewCredentialRequestDefinitionClient(b)
	if err != nil {
		panic(fmt.Sprintf("Failed to create client for github.com/Axway/agent-sdk/pkg/apic/apiserver/clients/catalog/v1alpha1.CredentialRequestDefinition: %s", err))
	}
	s.SecretCatalogV1alpha1, err = catalog_v1alpha1.NewSecretClient(b)
	if err != nil {
		panic(fmt.Sprintf("Failed to create client for github.com/Axway/agent-sdk/pkg/apic/apiserver/clients/catalog/v1alpha1.Secret: %s", err))
	}
	s.AccessControlListCatalogV1alpha1, err = catalog_v1alpha1.NewAccessControlListClient(b)
	if err != nil {
		panic(fmt.Sprintf("Failed to create client for github.com/Axway/agent-sdk/pkg/apic/apiserver/clients/catalog/v1alpha1.AccessControlList: %s", err))
	}
	s.CategoryCatalogV1, err = catalog_v1.NewCategoryClient(b)
	if err != nil {
		panic(fmt.Sprintf("Failed to create client for github.com/Axway/agent-sdk/pkg/apic/apiserver/clients/catalog/v1.Category: %s", err))
	}
	s.MarketplaceCatalogV1, err = catalog_v1.NewMarketplaceClient(b)
	if err != nil {
		panic(fmt.Sprintf("Failed to create client for github.com/Axway/agent-sdk/pkg/apic/apiserver/clients/catalog/v1.Marketplace: %s", err))
	}
	s.ProductCatalogV1, err = catalog_v1.NewProductClient(b)
	if err != nil {
		panic(fmt.Sprintf("Failed to create client for github.com/Axway/agent-sdk/pkg/apic/apiserver/clients/catalog/v1.Product: %s", err))
	}
	s.ProductReleaseCatalogV1, err = catalog_v1.NewProductReleaseClient(b)
	if err != nil {
		panic(fmt.Sprintf("Failed to create client for github.com/Axway/agent-sdk/pkg/apic/apiserver/clients/catalog/v1.ProductRelease: %s", err))
	}
	s.DocumentCatalogV1, err = catalog_v1.NewDocumentClient(b)
	if err != nil {
		panic(fmt.Sprintf("Failed to create client for github.com/Axway/agent-sdk/pkg/apic/apiserver/clients/catalog/v1.Document: %s", err))
	}
	s.ResourceCatalogV1, err = catalog_v1.NewResourceClient(b)
	if err != nil {
		panic(fmt.Sprintf("Failed to create client for github.com/Axway/agent-sdk/pkg/apic/apiserver/clients/catalog/v1.Resource: %s", err))
	}
	s.ProductOverviewCatalogV1, err = catalog_v1.NewProductOverviewClient(b)
	if err != nil {
		panic(fmt.Sprintf("Failed to create client for github.com/Axway/agent-sdk/pkg/apic/apiserver/clients/catalog/v1.ProductOverview: %s", err))
	}
	s.ResourceGroupDefinitionsV1alpha1, err = definitions_v1alpha1.NewResourceGroupClient(b)
	if err != nil {
		panic(fmt.Sprintf("Failed to create client for github.com/Axway/agent-sdk/pkg/apic/apiserver/clients/definitions/v1alpha1.ResourceGroup: %s", err))
	}
	s.ResourceDefinitionDefinitionsV1alpha1, err = definitions_v1alpha1.NewResourceDefinitionClient(b)
	if err != nil {
		panic(fmt.Sprintf("Failed to create client for github.com/Axway/agent-sdk/pkg/apic/apiserver/clients/definitions/v1alpha1.ResourceDefinition: %s", err))
	}
	s.ResourceDefinitionVersionDefinitionsV1alpha1, err = definitions_v1alpha1.NewResourceDefinitionVersionClient(b)
	if err != nil {
		panic(fmt.Sprintf("Failed to create client for github.com/Axway/agent-sdk/pkg/apic/apiserver/clients/definitions/v1alpha1.ResourceDefinitionVersion: %s", err))
	}
	s.CommandLineInterfaceDefinitionsV1alpha1, err = definitions_v1alpha1.NewCommandLineInterfaceClient(b)
	if err != nil {
		panic(fmt.Sprintf("Failed to create client for github.com/Axway/agent-sdk/pkg/apic/apiserver/clients/definitions/v1alpha1.CommandLineInterface: %s", err))
	}
	s.AccessControlListDefinitionsV1alpha1, err = definitions_v1alpha1.NewAccessControlListClient(b)
	if err != nil {
		panic(fmt.Sprintf("Failed to create client for github.com/Axway/agent-sdk/pkg/apic/apiserver/clients/definitions/v1alpha1.AccessControlList: %s", err))
	}
	return s
}<|MERGE_RESOLUTION|>--- conflicted
+++ resolved
@@ -52,10 +52,6 @@
 	AmplifyOAuth2AuthRuleManagementV1alpha1          *management_v1alpha1.UnscopedAmplifyOAuth2AuthRuleClient
 	APIKeyAuthRuleManagementV1alpha1                 *management_v1alpha1.UnscopedAPIKeyAuthRuleClient
 	AssetMappingManagementV1alpha1                   *management_v1alpha1.UnscopedAssetMappingClient
-<<<<<<< HEAD
-=======
-	ExternalSecretManagementV1alpha1                 *management_v1alpha1.UnscopedExternalSecretClient
->>>>>>> dfe8a5e5
 	VirtualServiceManagementV1alpha1                 *management_v1alpha1.UnscopedVirtualServiceClient
 	OAS3DocumentManagementV1alpha1                   *management_v1alpha1.UnscopedOAS3DocumentClient
 	WebhookManagementV1alpha1                        *management_v1alpha1.UnscopedWebhookClient
@@ -257,13 +253,6 @@
 	if err != nil {
 		panic(fmt.Sprintf("Failed to create client for github.com/Axway/agent-sdk/pkg/apic/apiserver/clients/management/v1alpha1.AssetMapping: %s", err))
 	}
-<<<<<<< HEAD
-=======
-	s.ExternalSecretManagementV1alpha1, err = management_v1alpha1.NewExternalSecretClient(b)
-	if err != nil {
-		panic(fmt.Sprintf("Failed to create client for github.com/Axway/agent-sdk/pkg/apic/apiserver/clients/management/v1alpha1.ExternalSecret: %s", err))
-	}
->>>>>>> dfe8a5e5
 	s.VirtualServiceManagementV1alpha1, err = management_v1alpha1.NewVirtualServiceClient(b)
 	if err != nil {
 		panic(fmt.Sprintf("Failed to create client for github.com/Axway/agent-sdk/pkg/apic/apiserver/clients/management/v1alpha1.VirtualService: %s", err))
