--- conflicted
+++ resolved
@@ -6,18 +6,13 @@
 	"encoding/json"
 	"fmt"
 	"net/http"
-<<<<<<< HEAD
+	"net/url"
 	"strings"
-=======
-	"net/url"
->>>>>>> 3d7b7394
 	"time"
 
 	apiv1 "git.ecd.axway.org/apigov/apic_agents_sdk/pkg/apic/apiserver/models/api/v1"
 	"git.ecd.axway.org/apigov/apic_agents_sdk/pkg/apic/auth"
 	"github.com/tomnomnom/linkheader"
-
-	ot "github.com/opentracing/opentracing-go"
 )
 
 // HTTPClient allows you to replace the default client for different use cases
@@ -35,16 +30,13 @@
 	return nil
 }
 
-<<<<<<< HEAD
 func (ba *basicAuth) impersonate(req *http.Request, toImpersonate string) error {
 	req.Header.Set("X-Axway-User-Id", toImpersonate)
 
 	return nil
 }
 
-=======
 // Authenticate JWT Authentication
->>>>>>> 3d7b7394
 func (j *jwtAuth) Authenticate(req *http.Request) error {
 	t, err := j.tokenGetter.GetToken()
 	if err != nil {
@@ -103,17 +95,10 @@
 // NewClient creates a new HTTP client
 func NewClient(baseURL string, options ...Options) *ClientBase {
 	c := &ClientBase{
-<<<<<<< HEAD
 		client:       &http.Client{},
 		url:          baseURL,
 		auth:         noopAuth{},
 		impersonator: noImpersonator{},
-=======
-		tracer: ot.NoopTracer{},
-		client: &http.Client{},
-		url:    baseURL,
-		auth:   noopAuth{},
->>>>>>> 3d7b7394
 	}
 
 	for _, o := range options {
@@ -170,25 +155,9 @@
 	unscopedURLFormat = "%s/%s/%s/%s"
 )
 
-<<<<<<< HEAD
 type ClientCtx struct {
 	Client
 }
-=======
-// ClientCtx -
-type ClientCtx struct {
-	Client
-}
-
-// WithScope -
-func (c *ClientCtx) WithScope(scope string) ScopedCtx {
-	return c
-}
-
-func (c *Client) url() string {
-	// unscoped
-	url := fmt.Sprintf(unscopedURLFormat, c.ClientBase.url, c.group, c.version, c.resource)
->>>>>>> 3d7b7394
 
 func (c *ClientCtx) WithScope(scope string) ScopedCtx {
 	return c
@@ -226,43 +195,7 @@
 	}
 }
 
-<<<<<<< HEAD
 func (c *Client) url(rm apiv1.ResourceMeta) string {
-=======
-// handleError handles an api-server error response. caller should close body.
-func handleError(res *http.Response) error {
-	var errors Errors
-	errRes := apiv1.ErrorResponse{}
-	err := json.NewDecoder(res.Body).Decode(&errRes)
-	if err != nil {
-		errors = []apiv1.Error{{
-			Status: 0,
-			Detail: err.Error(),
-		}}
-	} else {
-		errors = errRes.Errors
-	}
-
-	switch res.StatusCode {
-	case 400:
-		return BadRequestError{errors}
-	case 401:
-		return UnauthorizedError{errors}
-	case 403:
-		return ForbiddenError{errors}
-	case 404:
-		return NotFoundError{errors}
-	case 409:
-		return ConflictError{errors}
-	case 500:
-		return InternalServerError{errors}
-	default:
-		return UnexpectedError{res.StatusCode, errors}
-	}
-}
-
-func (c *Client) urlForResource(rm *apiv1.ResourceMeta) string {
->>>>>>> 3d7b7394
 	if c.scopeResource != "" {
 		scope := c.scope
 		if c.scope == "" {
@@ -305,11 +238,7 @@
 
 // ListCtx returns a list of resources
 func (c *Client) ListCtx(ctx context.Context, options ...ListOptions) ([]*apiv1.ResourceInstance, error) {
-<<<<<<< HEAD
 	req, err := http.NewRequestWithContext(ctx, "GET", c.url(apiv1.ResourceMeta{}), nil)
-=======
-	req, err := http.NewRequestWithContext(ctx, http.MethodGet, c.url(), nil)
->>>>>>> 3d7b7394
 	if err != nil {
 		return nil, err
 	}
@@ -334,10 +263,7 @@
 	return c.listAll(req)
 }
 
-<<<<<<< HEAD
-=======
 func (c *Client) doOneRequest(req *http.Request) ([]*apiv1.ResourceInstance, linkheader.Links, error) {
->>>>>>> 3d7b7394
 	res, err := c.client.Do(req)
 	if err != nil {
 		return nil, nil, err
@@ -345,11 +271,7 @@
 	defer res.Body.Close()
 
 	if res.StatusCode != 200 {
-<<<<<<< HEAD
-		return nil, handleError(res)
-=======
 		return nil, nil, handleError(res)
->>>>>>> 3d7b7394
 	}
 	dec := json.NewDecoder(res.Body)
 	var objs []*apiv1.ResourceInstance
@@ -383,15 +305,10 @@
 	return objs, nil
 }
 
-<<<<<<< HEAD
-=======
-// Get -
->>>>>>> 3d7b7394
 func (c *Client) Get(name string) (*apiv1.ResourceInstance, error) {
 	return c.GetCtx(context.Background(), name)
 }
 
-<<<<<<< HEAD
 // GetCtx2 returns a single resource. If client is unscoped then name can be "<scopeName>/<name>".
 // If client is scoped then name can be "<name>" or "<scopeName>/<name>" but <scopeName> is ignored.
 func (c *Client) GetCtx2(ctx context.Context, toGet *apiv1.ResourceInstance) (*apiv1.ResourceInstance, error) {
@@ -438,11 +355,6 @@
 	}
 
 	req, err := http.NewRequestWithContext(ctx, "GET", url, nil)
-=======
-// GetCtx returns a single resource
-func (c *Client) GetCtx(ctx context.Context, name string) (*apiv1.ResourceInstance, error) {
-	req, err := http.NewRequestWithContext(ctx, http.MethodGet, c.urlForResource(&apiv1.ResourceMeta{Name: name}), nil)
->>>>>>> 3d7b7394
 	if err != nil {
 		return nil, err
 	}
@@ -471,21 +383,13 @@
 	return obj, nil
 }
 
-<<<<<<< HEAD
-=======
-// Delete -
->>>>>>> 3d7b7394
 func (c *Client) Delete(ri *apiv1.ResourceInstance) error {
 	return c.DeleteCtx(context.Background(), ri)
 }
 
 // DeleteCtx deletes a single resource
 func (c *Client) DeleteCtx(ctx context.Context, ri *apiv1.ResourceInstance) error {
-<<<<<<< HEAD
 	req, err := http.NewRequestWithContext(ctx, "DELETE", c.urlForResource(ri.ResourceMeta), nil)
-=======
-	req, err := http.NewRequestWithContext(ctx, http.MethodDelete, c.urlForResource(&ri.ResourceMeta), nil)
->>>>>>> 3d7b7394
 	if err != nil {
 		return err
 	}
@@ -503,18 +407,14 @@
 
 	if res.StatusCode != 202 && res.StatusCode != 204 {
 		return handleError(res)
-<<<<<<< HEAD
 	}
 	if err != nil {
 		return err
-=======
->>>>>>> 3d7b7394
 	}
 
 	return nil
 }
 
-<<<<<<< HEAD
 func CUserID(userID string) CreateOption {
 	return func(co *createOptions) {
 		co.impersonateUserID = userID
@@ -528,15 +428,6 @@
 
 // CreateCtx creates a single resource
 func (c *Client) CreateCtx(ctx context.Context, ri *apiv1.ResourceInstance, opts ...CreateOption) (*apiv1.ResourceInstance, error) {
-=======
-// Create -
-func (c *Client) Create(ri *apiv1.ResourceInstance) (*apiv1.ResourceInstance, error) {
-	return c.CreateCtx(context.Background(), ri)
-}
-
-// CreateCtx creates a single resource
-func (c *Client) CreateCtx(ctx context.Context, ri *apiv1.ResourceInstance) (*apiv1.ResourceInstance, error) {
->>>>>>> 3d7b7394
 	buf := &bytes.Buffer{}
 	enc := json.NewEncoder(buf)
 
@@ -551,11 +442,7 @@
 		return nil, err
 	}
 
-<<<<<<< HEAD
 	req, err := http.NewRequestWithContext(ctx, "POST", c.url(ri.ResourceMeta), buf)
-=======
-	req, err := http.NewRequestWithContext(ctx, http.MethodPost, c.url(), buf)
->>>>>>> 3d7b7394
 	if err != nil {
 		return nil, err
 	}
@@ -592,7 +479,6 @@
 	return obj, err
 }
 
-<<<<<<< HEAD
 func UUserID(userID string) UpdateOption {
 	return func(co *updateOptions) {
 		co.impersonateUserID = userID
@@ -620,15 +506,6 @@
 
 // UpdateCtx updates a single resource
 func (c *Client) UpdateCtx(ctx context.Context, ri *apiv1.ResourceInstance, opts ...UpdateOption) (*apiv1.ResourceInstance, error) {
-=======
-// Update -
-func (c *Client) Update(ri *apiv1.ResourceInstance) (*apiv1.ResourceInstance, error) {
-	return c.UpdateCtx(context.Background(), ri)
-}
-
-// UpdateCtx updates a single resource
-func (c *Client) UpdateCtx(ctx context.Context, ri *apiv1.ResourceInstance) (*apiv1.ResourceInstance, error) {
->>>>>>> 3d7b7394
 	buf := &bytes.Buffer{}
 	enc := json.NewEncoder(buf)
 
@@ -670,11 +547,7 @@
 		return nil, err
 	}
 
-<<<<<<< HEAD
 	req, err := http.NewRequestWithContext(ctx, "PUT", c.urlForResource(ri.ResourceMeta), buf)
-=======
-	req, err := http.NewRequestWithContext(ctx, http.MethodPut, c.urlForResource(&ri.ResourceMeta), buf)
->>>>>>> 3d7b7394
 	if err != nil {
 		return nil, err
 	}
@@ -698,14 +571,6 @@
 		return nil, err
 	}
 	defer res.Body.Close()
-<<<<<<< HEAD
-=======
-	switch res.StatusCode {
-	case 200:
-	case 404:
-	default:
-	}
->>>>>>> 3d7b7394
 	if res.StatusCode != 200 {
 		return nil, handleError(res)
 	}
