--- conflicted
+++ resolved
@@ -2,20 +2,13 @@
 
 import (
 	"context"
-<<<<<<< HEAD
 	"fmt"
 	"net/http"
 
 	"net/http/httputil"
 
 	apiv1 "git.ecd.axway.org/apigov/apic_agents_sdk/pkg/apic/apiserver/models/api/v1"
-	"git.ecd.axway.org/apigov/service-mesh-agent/pkg/apicauth"
-=======
-	"net/http"
-
-	apiv1 "git.ecd.axway.org/apigov/apic_agents_sdk/pkg/apic/apiserver/models/api/v1"
 	"git.ecd.axway.org/apigov/apic_agents_sdk/pkg/apic/auth"
->>>>>>> 3d7b7394
 	ot "github.com/opentracing/opentracing-go"
 )
 
@@ -89,19 +82,12 @@
 
 // ClientBase for grouping a client, auth method and url together
 type ClientBase struct {
-<<<<<<< HEAD
 	tracer       ot.Tracer
 	client       requestDoer
 	url          string
 	auth         authenticator
 	impersonator impersonator
 	log          Logger
-=======
-	tracer ot.Tracer
-	client *http.Client
-	url    string
-	auth   authenticator
->>>>>>> 3d7b7394
 }
 
 // Client for a resource with the given version, group & scope
@@ -115,41 +101,29 @@
 	query         string
 }
 
-<<<<<<< HEAD
-=======
 // Base -
->>>>>>> 3d7b7394
 type Base interface {
 	ForKind(apiv1.GroupVersionKind) (Unscoped, error)
 }
 
-<<<<<<< HEAD
-=======
 // BaseCtx -
->>>>>>> 3d7b7394
 type BaseCtx interface {
 	ForKindCtx(apiv1.GroupVersionKind) (UnscopedCtx, error)
 }
 
-<<<<<<< HEAD
-=======
 // UnscopedCtx -
->>>>>>> 3d7b7394
 type UnscopedCtx interface {
 	ScopedCtx
 	WithScope(name string) ScopedCtx
 }
 
-<<<<<<< HEAD
-=======
 // Unscoped -
->>>>>>> 3d7b7394
 type Unscoped interface {
 	Scoped
 	WithScope(name string) Scoped
 }
 
-<<<<<<< HEAD
+// ScopedCtx -
 type ScopedCtx interface {
 	CreateCtx(context.Context, *apiv1.ResourceInstance, ...CreateOption) (*apiv1.ResourceInstance, error)
 	DeleteCtx(context.Context, *apiv1.ResourceInstance) error
@@ -179,50 +153,22 @@
 	impersonateUserID string
 }
 
-=======
-// ScopedCtx -
-type ScopedCtx interface {
-	CreateCtx(context.Context, *apiv1.ResourceInstance) (*apiv1.ResourceInstance, error)
-	DeleteCtx(context.Context, *apiv1.ResourceInstance) error
-	GetCtx(context.Context, string) (*apiv1.ResourceInstance, error)
-	ListCtx(context.Context, ...ListOptions) ([]*apiv1.ResourceInstance, error)
-	UpdateCtx(context.Context, *apiv1.ResourceInstance) (*apiv1.ResourceInstance, error)
-}
-
-// Scoped -
-type Scoped interface {
-	Create(*apiv1.ResourceInstance) (*apiv1.ResourceInstance, error)
-	Delete(*apiv1.ResourceInstance) error
-	Get(string) (*apiv1.ResourceInstance, error)
-	List(...ListOptions) ([]*apiv1.ResourceInstance, error)
-	Update(*apiv1.ResourceInstance) (*apiv1.ResourceInstance, error)
-}
-
 // ListOptions -
->>>>>>> 3d7b7394
 type ListOptions func(*listOptions)
 
 type listOptions struct {
 	query QueryNode
 }
 
-<<<<<<< HEAD
-=======
 // EventHandler -
->>>>>>> 3d7b7394
 type EventHandler interface {
 	Handle(*apiv1.Event)
 }
 
-<<<<<<< HEAD
-type EventHandlerFunc func(*apiv1.Event)
-
-=======
 // EventHandlerFunc -
 type EventHandlerFunc func(*apiv1.Event)
 
 // Handle -
->>>>>>> 3d7b7394
 func (ehf EventHandlerFunc) Handle(ev *apiv1.Event) {
 	ehf(ev)
 }
