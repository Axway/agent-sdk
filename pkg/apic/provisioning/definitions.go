--- conflicted
+++ resolved
@@ -2,29 +2,6 @@
 
 // enums
 
-<<<<<<< HEAD
-// credentialType - the type fo credential
-type credentialType int
-
-const (
-	// credentialTypeOther - Generic credentials
-	credentialTypeOther credentialType = iota + 1
-	// credentialTypeOAuth - OAuth credentials
-	credentialTypeOAuth
-	// credentialTypeAPIKey - APIKey credentials
-	credentialTypeAPIKey
-)
-
-func (c credentialType) String() string {
-	return map[credentialType]string{
-		credentialTypeOther:  "Credentials",
-		credentialTypeOAuth:  "OAuth",
-		credentialTypeAPIKey: "API Key",
-	}[c]
-}
-
-=======
->>>>>>> 5a049ec9
 // RequestType - the type of credential request being sent
 type RequestType int
 
