--- conflicted
+++ resolved
@@ -35,11 +35,7 @@
 		ResourceMeta: v1.ResourceMeta{
 			GroupVersionKind: mv1a.APIServiceGVK(),
 			Title:            serviceBody.NameToPush,
-<<<<<<< HEAD
-			Attributes:       serviceBody.ServiceAttributes,
-=======
 			Attributes:       util.CheckEmptyMapStringString(serviceBody.ServiceAttributes),
->>>>>>> f54c0013
 			Tags:             mapToTagsArray(serviceBody.Tags, c.cfg.GetTagsToPublish()),
 		},
 		Spec:  buildAPIServiceSpec(serviceBody),
@@ -72,18 +68,11 @@
 	svc.Tags = mapToTagsArray(serviceBody.Tags, c.cfg.GetTagsToPublish())
 	svc.Spec.Description = serviceBody.Description
 	svc.Owner = c.getOwnerObject(serviceBody, true)
-<<<<<<< HEAD
-	svc.Attributes = serviceBody.ServiceAttributes
-
-	svcDetails := buildAgentDetailsSubResource(serviceBody, true, serviceBody.ServiceAgentDetails)
-	util.SetAgentDetails(svc, svcDetails)
-=======
 	svc.Attributes = util.CheckEmptyMapStringString(serviceBody.ServiceAttributes)
 
 	svcDetails := buildAgentDetailsSubResource(serviceBody, true, serviceBody.ServiceAgentDetails)
 	sub := util.MergeMapStringInterface(util.GetAgentDetails(svc), svcDetails)
 	util.SetAgentDetails(svc, sub)
->>>>>>> f54c0013
 
 	if serviceBody.Image != "" {
 		svc.Spec.Icon = mv1a.ApiServiceSpecIcon{
