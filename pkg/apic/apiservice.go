package apic

import (
	"encoding/json"
	"errors"
<<<<<<< HEAD
	"fmt"
=======
>>>>>>> a6b3279d
	"net/http"
	"time"

	"github.com/Axway/agent-sdk/pkg/util"

	"github.com/Axway/agent-sdk/pkg/util"

	coreapi "github.com/Axway/agent-sdk/pkg/api"
	v1 "github.com/Axway/agent-sdk/pkg/apic/apiserver/models/api/v1"
	"github.com/Axway/agent-sdk/pkg/apic/apiserver/models/management/v1alpha1"
	mv1a "github.com/Axway/agent-sdk/pkg/apic/apiserver/models/management/v1alpha1"
	utilerrors "github.com/Axway/agent-sdk/pkg/util/errors"
	"github.com/Axway/agent-sdk/pkg/util/log"
)

func buildAPIServiceSpec(serviceBody *ServiceBody) mv1a.ApiServiceSpec {
	if serviceBody.Image != "" {
		return mv1a.ApiServiceSpec{
			Description: serviceBody.Description,
			Icon: mv1a.ApiServiceSpecIcon{
				ContentType: serviceBody.ImageContentType,
				Data:        serviceBody.Image,
			},
		}
	}
	return mv1a.ApiServiceSpec{
		Description: serviceBody.Description,
	}
}

func (c *ServiceClient) buildAPIService(serviceBody *ServiceBody) *mv1a.APIService {
<<<<<<< HEAD
	ownerObject, ownerErr := c.getOwnerObject(serviceBody, true)
=======
>>>>>>> a6b3279d
	svc := &mv1a.APIService{
		ResourceMeta: v1.ResourceMeta{
			GroupVersionKind: mv1a.APIServiceGVK(),
			Title:            serviceBody.NameToPush,
<<<<<<< HEAD
			Attributes:       serviceBody.ServiceAttributes,
			Tags:             mapToTagsArray(serviceBody.Tags, c.cfg.GetTagsToPublish()),
		},
		Spec:   buildAPIServiceSpec(serviceBody),
		Owner:  ownerObject,
		Status: buildAPIServiceStatusSubResource(ownerErr),
=======
			Attributes:       util.CheckEmptyMapStringString(serviceBody.ServiceAttributes),
			Tags:             mapToTagsArray(serviceBody.Tags, c.cfg.GetTagsToPublish()),
		},
		Spec:  buildAPIServiceSpec(serviceBody),
		Owner: c.getOwnerObject(serviceBody, true),
>>>>>>> a6b3279d
	}

	svcDetails := buildAgentDetailsSubResource(serviceBody, true, serviceBody.ServiceAgentDetails)
	util.SetAgentDetails(svc, svcDetails)

	return svc
}

func (c *ServiceClient) getOwnerObject(serviceBody *ServiceBody, warning bool) (*v1.Owner, error) {
	if id, found := c.getTeamFromCache(serviceBody.TeamName); found {
		return &v1.Owner{
			Type: v1.TeamOwner,
			ID:   id,
		}, nil
	} else if warning {
		// warning is only true when creating service, revision and instance will not print it
		warnMsg := fmt.Sprintf("A team named %s does not exist on Amplify, not setting an owner of the API Service for %s", serviceBody.TeamName, serviceBody.APIName)
		log.Warnf(warnMsg)
		return nil, errors.New(warnMsg)
	}
	return nil, nil
}

func (c *ServiceClient) updateAPIService(serviceBody *ServiceBody, svc *mv1a.APIService) {
<<<<<<< HEAD
	var ownerErr error
=======
>>>>>>> a6b3279d
	svc.GroupVersionKind = mv1a.APIServiceGVK()
	svc.Metadata.ResourceVersion = ""
	svc.Title = serviceBody.NameToPush
	svc.Tags = mapToTagsArray(serviceBody.Tags, c.cfg.GetTagsToPublish())
	svc.Spec.Description = serviceBody.Description
<<<<<<< HEAD
	svc.Owner, ownerErr = c.getOwnerObject(serviceBody, true)
	svc.Attributes = serviceBody.ServiceAttributes
	svc.Status = buildAPIServiceStatusSubResource(ownerErr)

	svcDetails := buildAgentDetailsSubResource(serviceBody, true, serviceBody.ServiceAgentDetails)
	util.SetAgentDetails(svc, svcDetails)
=======
	svc.Owner = c.getOwnerObject(serviceBody, true)
	svc.Attributes = util.CheckEmptyMapStringString(serviceBody.ServiceAttributes)

	svcDetails := buildAgentDetailsSubResource(serviceBody, true, serviceBody.ServiceAgentDetails)
	sub := util.MergeMapStringInterface(util.GetAgentDetails(svc), svcDetails)
	util.SetAgentDetails(svc, sub)
>>>>>>> a6b3279d

	if serviceBody.Image != "" {
		svc.Spec.Icon = mv1a.ApiServiceSpecIcon{
			ContentType: serviceBody.ImageContentType,
			Data:        serviceBody.Image,
		}
	}

}

func buildAPIServiceStatusSubResource(ownerErr error) *v1.ResourceStatus {
	// only set status if ownerErr != nil
	if ownerErr != nil {
		// get current time
		activityTime := time.Now()
		newV1Time := v1.Time(activityTime)
		message := ownerErr.Error()
		level := "Error"
		return &v1.ResourceStatus{
			Level: level,
			Reasons: []v1.ResourceStatusReason{
				{
					Type:      level,
					Detail:    message,
					Timestamp: newV1Time,
				},
			},
		}
	}
	return nil
}

// processService -
func (c *ServiceClient) processService(serviceBody *ServiceBody) (*v1alpha1.APIService, error) {
	// Default action to create service
	serviceURL := c.cfg.GetServicesURL()
	httpMethod := http.MethodPost
	serviceBody.serviceContext.serviceAction = addAPI

	// If service exists, update existing service
	svc, err := c.getAPIServiceFromCache(serviceBody)
	if err != nil {
		return nil, err
	}

	if svc != nil {
		serviceBody.serviceContext.serviceAction = updateAPI
		httpMethod = http.MethodPut
		serviceURL += "/" + svc.Name
		c.updateAPIService(serviceBody, svc)
	} else {
		svc = c.buildAPIService(serviceBody)
	}

	// spec needs to adhere to environment schema

	buffer, err := json.Marshal(svc)
	if err != nil {
		return nil, err
	}
	serviceBody.serviceContext.serviceName, err = c.apiServiceDeployAPI(httpMethod, serviceURL, buffer)
	if err != nil {
		return nil, err
	}
	svc.Name = serviceBody.serviceContext.serviceName
<<<<<<< HEAD
	err = c.updateAPIServiceSubresources(svc)
	if err != nil {
		_, e := c.rollbackAPIService(serviceBody.serviceContext.serviceName)
		if e != nil {
			return nil, errors.New(err.Error() + e.Error())
		}
	}
	return svc, err
}

func (c *ServiceClient) updateAPIServiceSubresources(svc *v1alpha1.APIService) error {
	subResources := make(map[string]interface{})
	if svc.Status != nil {
		subResources["status"] = svc.Status
	}

	for key, value := range svc.SubResources {
		subResources[key] = value
	}

	if len(subResources) > 0 {
		return c.CreateSubResourceScoped(
			mv1a.EnvironmentResourceName,
			c.cfg.GetEnvironmentName(),
			svc.PluralName(),
			svc.Name,
			svc.Group,
			svc.APIVersion,
			subResources,
		)
	}
	return nil
}
=======

	if len(svc.SubResources) > 0 {
		err = c.CreateSubResourceScoped(
			mv1a.EnvironmentResourceName,
			c.cfg.GetEnvironmentName(),
			svc.PluralName(),
			svc.Name,
			svc.Group,
			svc.APIVersion,
			svc.SubResources,
		)

		if err != nil {
			_, e := c.rollbackAPIService(serviceBody.serviceContext.serviceName)
			if e != nil {
				return nil, errors.New(err.Error() + e.Error())
			}
		}
	}

	return svc, err
}

>>>>>>> a6b3279d
func (c *ServiceClient) getAPIServiceByExternalAPIID(apiID string) (*mv1a.APIService, error) {
	ri := c.caches.GetAPIServiceWithAPIID(apiID)
	if ri == nil {
		return nil, nil
	}
	apiSvc := &mv1a.APIService{}
	err := apiSvc.FromInstance(ri)
	return apiSvc, err
}

func (c *ServiceClient) getAPIServiceByPrimaryKey(primaryKey string) (*mv1a.APIService, error) {
	ri := c.caches.GetAPIServiceWithPrimaryKey(primaryKey)
	if ri == nil {
		return nil, nil
	}
	apiSvc := &mv1a.APIService{}
	err := apiSvc.FromInstance(ri)
	return apiSvc, err
}

func (c *ServiceClient) getAPIServiceFromCache(serviceBody *ServiceBody) (*mv1a.APIService, error) {
	if serviceBody.PrimaryKey != "" {
		apiService, err := c.getAPIServiceByPrimaryKey(serviceBody.PrimaryKey)
		if apiService != nil && err == nil {
			return apiService, err
		}
	}
	return c.getAPIServiceByExternalAPIID(serviceBody.RestAPIID)
}

// rollbackAPIService - if the process to add api/revision/instance fails, delete the api that was created
func (c *ServiceClient) rollbackAPIService(name string) (string, error) {
	return c.apiServiceDeployAPI(http.MethodDelete, c.cfg.DeleteServicesURL()+"/"+name, nil)
}

// GetAPIServiceByName - Returns the API service based on its name
func (c *ServiceClient) GetAPIServiceByName(name string) (*mv1a.APIService, error) {
	headers, err := c.createHeader()
	if err != nil {
		return nil, err
	}
	request := coreapi.Request{
		Method:  coreapi.GET,
		URL:     c.cfg.GetServicesURL() + "/" + name,
		Headers: headers,
	}
	response, err := c.apiClient.Send(request)
	if err != nil {
		return nil, err
	}
	if response.Code != http.StatusOK {
		if response.Code != http.StatusNotFound {
			responseErr := readResponseErrors(response.Code, response.Body)
			return nil, utilerrors.Wrap(ErrRequestQuery, responseErr)
		}
		return nil, nil
	}
	apiService := new(mv1a.APIService)
	err = json.Unmarshal(response.Body, apiService)
	return apiService, err
}<|MERGE_RESOLUTION|>--- conflicted
+++ resolved
@@ -3,14 +3,9 @@
 import (
 	"encoding/json"
 	"errors"
-<<<<<<< HEAD
 	"fmt"
-=======
->>>>>>> a6b3279d
 	"net/http"
 	"time"
-
-	"github.com/Axway/agent-sdk/pkg/util"
 
 	"github.com/Axway/agent-sdk/pkg/util"
 
@@ -38,28 +33,17 @@
 }
 
 func (c *ServiceClient) buildAPIService(serviceBody *ServiceBody) *mv1a.APIService {
-<<<<<<< HEAD
 	ownerObject, ownerErr := c.getOwnerObject(serviceBody, true)
-=======
->>>>>>> a6b3279d
 	svc := &mv1a.APIService{
 		ResourceMeta: v1.ResourceMeta{
 			GroupVersionKind: mv1a.APIServiceGVK(),
 			Title:            serviceBody.NameToPush,
-<<<<<<< HEAD
 			Attributes:       serviceBody.ServiceAttributes,
 			Tags:             mapToTagsArray(serviceBody.Tags, c.cfg.GetTagsToPublish()),
 		},
 		Spec:   buildAPIServiceSpec(serviceBody),
 		Owner:  ownerObject,
 		Status: buildAPIServiceStatusSubResource(ownerErr),
-=======
-			Attributes:       util.CheckEmptyMapStringString(serviceBody.ServiceAttributes),
-			Tags:             mapToTagsArray(serviceBody.Tags, c.cfg.GetTagsToPublish()),
-		},
-		Spec:  buildAPIServiceSpec(serviceBody),
-		Owner: c.getOwnerObject(serviceBody, true),
->>>>>>> a6b3279d
 	}
 
 	svcDetails := buildAgentDetailsSubResource(serviceBody, true, serviceBody.ServiceAgentDetails)
@@ -84,30 +68,19 @@
 }
 
 func (c *ServiceClient) updateAPIService(serviceBody *ServiceBody, svc *mv1a.APIService) {
-<<<<<<< HEAD
 	var ownerErr error
-=======
->>>>>>> a6b3279d
 	svc.GroupVersionKind = mv1a.APIServiceGVK()
 	svc.Metadata.ResourceVersion = ""
 	svc.Title = serviceBody.NameToPush
 	svc.Tags = mapToTagsArray(serviceBody.Tags, c.cfg.GetTagsToPublish())
 	svc.Spec.Description = serviceBody.Description
-<<<<<<< HEAD
 	svc.Owner, ownerErr = c.getOwnerObject(serviceBody, true)
 	svc.Attributes = serviceBody.ServiceAttributes
 	svc.Status = buildAPIServiceStatusSubResource(ownerErr)
 
 	svcDetails := buildAgentDetailsSubResource(serviceBody, true, serviceBody.ServiceAgentDetails)
-	util.SetAgentDetails(svc, svcDetails)
-=======
-	svc.Owner = c.getOwnerObject(serviceBody, true)
-	svc.Attributes = util.CheckEmptyMapStringString(serviceBody.ServiceAttributes)
-
-	svcDetails := buildAgentDetailsSubResource(serviceBody, true, serviceBody.ServiceAgentDetails)
 	sub := util.MergeMapStringInterface(util.GetAgentDetails(svc), svcDetails)
 	util.SetAgentDetails(svc, sub)
->>>>>>> a6b3279d
 
 	if serviceBody.Image != "" {
 		svc.Spec.Icon = mv1a.ApiServiceSpecIcon{
@@ -173,7 +146,6 @@
 		return nil, err
 	}
 	svc.Name = serviceBody.serviceContext.serviceName
-<<<<<<< HEAD
 	err = c.updateAPIServiceSubresources(svc)
 	if err != nil {
 		_, e := c.rollbackAPIService(serviceBody.serviceContext.serviceName)
@@ -207,31 +179,6 @@
 	}
 	return nil
 }
-=======
-
-	if len(svc.SubResources) > 0 {
-		err = c.CreateSubResourceScoped(
-			mv1a.EnvironmentResourceName,
-			c.cfg.GetEnvironmentName(),
-			svc.PluralName(),
-			svc.Name,
-			svc.Group,
-			svc.APIVersion,
-			svc.SubResources,
-		)
-
-		if err != nil {
-			_, e := c.rollbackAPIService(serviceBody.serviceContext.serviceName)
-			if e != nil {
-				return nil, errors.New(err.Error() + e.Error())
-			}
-		}
-	}
-
-	return svc, err
-}
-
->>>>>>> a6b3279d
 func (c *ServiceClient) getAPIServiceByExternalAPIID(apiID string) (*mv1a.APIService, error) {
 	ri := c.caches.GetAPIServiceWithAPIID(apiID)
 	if ri == nil {
