--- conflicted
+++ resolved
@@ -8,6 +8,7 @@
 
 	coreapi "github.com/Axway/agent-sdk/pkg/api"
 	v1 "github.com/Axway/agent-sdk/pkg/apic/apiserver/models/api/v1"
+	"github.com/Axway/agent-sdk/pkg/apic/apiserver/models/management/v1alpha1"
 	mv1a "github.com/Axway/agent-sdk/pkg/apic/apiserver/models/management/v1alpha1"
 	utilerrors "github.com/Axway/agent-sdk/pkg/util/errors"
 	"github.com/Axway/agent-sdk/pkg/util/log"
@@ -28,18 +29,10 @@
 	}
 }
 
-<<<<<<< HEAD
-func (c *ServiceClient) buildAPIServiceResource(serviceBody *ServiceBody, serviceName string) *mv1a.APIService {
+func (c *ServiceClient) buildAPIServiceResource(serviceBody *ServiceBody) *mv1a.APIService {
 	svc := &mv1a.APIService{
 		ResourceMeta: v1.ResourceMeta{
 			GroupVersionKind: mv1a.APIServiceGVK(),
-			Name:             serviceName,
-=======
-func (c *ServiceClient) buildAPIServiceResource(serviceBody *ServiceBody) *v1alpha1.APIService {
-	return &v1alpha1.APIService{
-		ResourceMeta: v1.ResourceMeta{
-			GroupVersionKind: v1alpha1.APIServiceGVK(),
->>>>>>> a2716582
 			Title:            serviceBody.NameToPush,
 			Attributes:       buildAPIResourceAttributes(serviceBody, nil),
 			Tags:             mapToTagsArray(serviceBody.Tags, c.cfg.GetTagsToPublish()),
@@ -84,14 +77,7 @@
 }
 
 // processService -
-<<<<<<< HEAD
-func (c *ServiceClient) processService(serviceBody *ServiceBody) (*mv1a.APIService, error) {
-	uid, _ := uuid.NewUUID()
-	serviceName := uid.String()
-
-=======
 func (c *ServiceClient) processService(serviceBody *ServiceBody) (*v1alpha1.APIService, error) {
->>>>>>> a2716582
 	// Default action to create service
 	serviceURL := c.cfg.GetServicesURL()
 	httpMethod := http.MethodPost
@@ -118,35 +104,29 @@
 	if err != nil {
 		return nil, err
 	}
-<<<<<<< HEAD
-	_, err = c.apiServiceDeployAPI(httpMethod, serviceURL, buffer)
-	if err == nil {
-		serviceBody.serviceContext.serviceName = serviceName
+	serviceBody.serviceContext.serviceName, err = c.apiServiceDeployAPI(httpMethod, serviceURL, buffer)
+	if err != nil {
+		return nil, err
 	}
+	apiService.Name = serviceBody.serviceContext.serviceName
 
-	if err == nil {
-		if len(apiService.SubResources) > 0 {
-			inst, err := apiService.AsInstance()
-			if err != nil {
-				return apiService, err
-			}
-			// TODO: what should happen if the subresource doesn't create? Should the service be rolled back?
-			err = c.CreateSubResourceScoped(
-				mv1a.EnvironmentResourceName,
-				c.cfg.GetEnvironmentName(),
-				mv1a.APIServiceResourceName,
-				inst,
-			)
-			if err != nil {
-				return apiService, err
-			}
+	if len(apiService.SubResources) > 0 {
+		inst, err := apiService.AsInstance()
+		if err != nil {
+			return apiService, err
+		}
+		// TODO: what should happen if the subresource doesn't create? Should the service be rolled back?
+		err = c.CreateSubResourceScoped(
+			mv1a.EnvironmentResourceName,
+			c.cfg.GetEnvironmentName(),
+			mv1a.APIServiceResourceName,
+			inst,
+		)
+		if err != nil {
+			return apiService, err
 		}
 	}
 
-=======
-	serviceBody.serviceContext.serviceName, err = c.apiServiceDeployAPI(httpMethod, serviceURL, buffer)
-	apiService.Name = serviceBody.serviceContext.serviceName
->>>>>>> a2716582
 	return apiService, err
 }
 
