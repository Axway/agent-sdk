package metric

import (
	"encoding/json"
	"fmt"
	"os"
	"strconv"
	"strings"
	"sync"
	"time"

	"github.com/golang-jwt/jwt"
	"github.com/google/uuid"
	"github.com/rcrowley/go-metrics"

	"github.com/Axway/agent-sdk/pkg/agent"
	"github.com/Axway/agent-sdk/pkg/agent/cache"
	v1 "github.com/Axway/agent-sdk/pkg/apic/apiserver/models/api/v1"
	catalog "github.com/Axway/agent-sdk/pkg/apic/apiserver/models/catalog/v1alpha1"
	management "github.com/Axway/agent-sdk/pkg/apic/apiserver/models/management/v1alpha1"
	"github.com/Axway/agent-sdk/pkg/cmd"
	"github.com/Axway/agent-sdk/pkg/config"
	"github.com/Axway/agent-sdk/pkg/jobs"
	"github.com/Axway/agent-sdk/pkg/traceability"
	"github.com/Axway/agent-sdk/pkg/transaction/models"
	transutil "github.com/Axway/agent-sdk/pkg/transaction/util"
	"github.com/Axway/agent-sdk/pkg/util"
	"github.com/Axway/agent-sdk/pkg/util/healthcheck"
	"github.com/Axway/agent-sdk/pkg/util/log"
)

const (
	startTimestampStr = "start-timestamp"
	endTimestampStr   = "end-timestamp"
	eventTypeStr      = "event-type"
	usageStr          = "usage"
	metricStr         = "metric"
	volumeStr         = "volume"
	countStr          = "count"
)

var exitMetricInit = false
var exitMutex = &sync.RWMutex{}

func ExitMetricInit() {
	exitMutex.Lock()
	defer exitMutex.Unlock()
	exitMetricInit = true
}

// Collector - interface for collecting metrics
type Collector interface {
	InitializeBatch()
	AddMetric(apiDetails models.APIDetails, statusCode string, duration, bytes int64, appName string)
	AddCustomMetricDetail(metric CustomMetricDetail)
	AddMetricDetail(metricDetail Detail)
	AddAPIMetricDetail(metric MetricDetail)
	AddAPIMetric(apiMetric *APIMetric)
	Publish()
	ShutdownPublish()
	AddCustomMetricDetail()
}

// collector - collects the metrics for transactions events
type collector struct {
	jobs.Job
	usageStartTime   time.Time
	usageEndTime     time.Time
	metricStartTime  time.Time
	metricEndTime    time.Time
	orgGUID          string
	lock             *sync.Mutex
	batchLock        *sync.Mutex
	registry         metrics.Registry
	metricBatch      *EventBatch
	metricMap        map[string]map[string]map[string]map[string]*centralMetricEvent
	metricMapLock    *sync.Mutex
	publishItemQueue []publishQueueItem
	jobID            string
	usagePublisher   *usagePublisher
	storage          storageCache
	reports          *usageReportCache
	metricConfig     config.MetricReportingConfig
	usageConfig      config.UsageReportingConfig
	logger           log.FieldLogger
	metricLogger     log.FieldLogger
}

type publishQueueItem interface {
	GetEvent() interface{}
	GetUsageMetric() interface{}
	GetVolumeMetric() interface{}
}

type usageEventPublishItem interface {
	publishQueueItem
}

type usageEventQueueItem struct {
	event        UsageEvent
	usageMetric  metrics.Counter
	volumeMetric metrics.Counter
}

func init() {
	go func() {
		// Wait for the datadir to be set and exist
		dataDir := ""
		_, err := os.Stat(dataDir)
		for dataDir == "" || os.IsNotExist(err) {
			time.Sleep(time.Millisecond * 50)
			exitMutex.RLock()
			if exitMetricInit {
				exitMutex.RUnlock()
				return
			}
			exitMutex.RUnlock()

			dataDir = traceability.GetDataDirPath()
			_, err = os.Stat(dataDir)
		}
		GetMetricCollector()
	}()
}

func (qi *usageEventQueueItem) GetEvent() interface{} {
	return qi.event
}

func (qi *usageEventQueueItem) GetUsageMetric() interface{} {
	return qi.usageMetric
}

func (qi *usageEventQueueItem) GetVolumeMetric() interface{} {
	return qi.volumeMetric
}

var globalMetricCollector Collector

// GetMetricCollector - Create metric collector
func GetMetricCollector() Collector {
	// There are beat params on execution that doesn't require central config to be instantiated
	if agent.GetCentralConfig() == nil {
		// if this is the case, check central config and if not instantiated, return nil
		return nil
	}

	if globalMetricCollector == nil && util.IsNotTest() {
		globalMetricCollector = createMetricCollector()
	}

	return globalMetricCollector
}

func createMetricCollector() Collector {
	logger := log.NewFieldLogger().
		WithPackage("sdk.transaction.metric").
		WithComponent("collector")
	metricCollector := &collector{
		// Set the initial start time to be minimum 1m behind, so that the job can generate valid event
		// if any usage event are to be generated on startup
		usageStartTime:   now().Add(-1 * time.Minute),
		metricStartTime:  now().Add(-1 * time.Minute),
		lock:             &sync.Mutex{},
		batchLock:        &sync.Mutex{},
		metricMapLock:    &sync.Mutex{},
		registry:         metrics.NewRegistry(),
		metricMap:        make(map[string]map[string]map[string]map[string]*centralMetricEvent),
		publishItemQueue: make([]publishQueueItem, 0),
		metricConfig:     agent.GetCentralConfig().GetMetricReportingConfig(),
		usageConfig:      agent.GetCentralConfig().GetUsageReportingConfig(),
		logger:           logger,
		metricLogger:     log.NewMetricFieldLogger(),
	}

	// Create and initialize the storage cache for usage/metric and offline report cache by loading from disk
	metricCollector.storage = newStorageCache(metricCollector)
	metricCollector.storage.initialize()
	metricCollector.reports = newReportCache()
	metricCollector.usagePublisher = newUsagePublisher(metricCollector.storage, metricCollector.reports)

	if util.IsNotTest() {
		var err error
		if !metricCollector.usageConfig.IsOfflineMode() {
			metricCollector.jobID, err = jobs.RegisterScheduledJobWithName(metricCollector, metricCollector.metricConfig.GetSchedule(), "Metric Collector")
		} else {
			metricCollector.jobID, err = jobs.RegisterScheduledJobWithName(metricCollector, metricCollector.usageConfig.GetOfflineSchedule(), "Metric Collector")
		}
		if err != nil {
			panic(err)
		}
	}

	return metricCollector
}

// Status - returns the status of the metric collector
func (c *collector) Status() error {
	return nil
}

// Ready - indicates that the collector job is ready to process
func (c *collector) Ready() bool {
	// Wait until any existing offline reports are saved
	if c.usageConfig.IsOfflineMode() && !c.usagePublisher.isReady() {
		return false
	}
	return agent.GetCentralConfig().GetEnvironmentID() != ""
}

// Execute - process the metric collection and generation of usage/metric event
func (c *collector) Execute() error {
	c.lock.Lock()
	defer c.lock.Unlock()

	if !c.usagePublisher.offline && healthcheck.GetStatus(traceability.HealthCheckEndpoint) != healthcheck.OK {
		c.logger.Warn("traceability is not connected, can not publish metrics at this time")
		return nil
	}

	c.usageEndTime = now()
	c.metricEndTime = now()
	c.orgGUID = c.getOrgGUID()

	usageMsg := "updating working usage report file"
	if !c.usageConfig.IsOfflineMode() {
		usageMsg = "caching usage event"
		c.logger.
			WithField(startTimestampStr, util.ConvertTimeToMillis(c.metricStartTime)).
			WithField(endTimestampStr, util.ConvertTimeToMillis(c.metricEndTime)).
			WithField(eventTypeStr, metricStr).
			Debug("generating metric events")
	}

	c.logger.
		WithField(startTimestampStr, util.ConvertTimeToMillis(c.usageStartTime)).
		WithField(endTimestampStr, util.ConvertTimeToMillis(c.usageEndTime)).
		WithField(eventTypeStr, usageStr).
		Debug(usageMsg)

	defer c.cleanup()
	c.generateEvents()
	c.publishEvents()
	return nil
}

func (c *collector) InitializeBatch() {
	c.lock.Lock()
	defer c.lock.Unlock()
	c.metricBatch = NewEventBatch(c)
}

// AddMetric - add metric for API transaction to collection
func (c *collector) AddMetric(apiDetails models.APIDetails, statusCode string, duration, bytes int64, appName string) {
	c.lock.Lock()
	defer c.lock.Unlock()
	c.batchLock.Lock()
	defer c.batchLock.Unlock()
	c.updateUsage(1)
	c.updateVolume(bytes)
}

// AddMetricDetail - add metric for API transaction and consumer subscription to collection
func (c *collector) AddMetricDetail(metricDetail Detail) {
	c.AddMetric(metricDetail.APIDetails, metricDetail.StatusCode, metricDetail.Duration, metricDetail.Bytes, metricDetail.APIDetails.Name)
	c.createOrUpdateMetric(metricDetail)
}

// AddAPIMetricDetail - add metric details for several response codes and transactions
func (c *collector) AddAPIMetricDetail(detail MetricDetail) {
	if !c.metricConfig.CanPublish() || c.usageConfig.IsOfflineMode() {
		return
	}

	transactionCtx := transactionContext{
		APIDetails: detail.APIDetails,
		AppDetails: detail.AppDetails,
		Status:     detail.StatusCode,
	}
	newMetric := c.createMetric(transactionCtx)
	// update the new metric with all the necessary details
	newMetric.Count = detail.Count
	newMetric.Response = &detail.Response
	newMetric.StartTime = time.UnixMilli(detail.Observation.Start)
	newMetric.Observation = &detail.Observation
	newMetric.StatusCode = detail.StatusCode
	newMetric.Status = c.getStatusText(detail.StatusCode)

	c.addMetric(newMetric)
}

// AddCustomMetricDetail - add custom unit metric details for an api/app combo
func (c *collector) AddCustomMetricDetail(detail CustomMetricDetail) {
	if !c.metricConfig.CanPublish() || c.usageConfig.IsOfflineMode() {
		return
	}

	logger := c.logger.WithField("handler", "customMetric").
		WithField("apiID", detail.APIDetails.ID).
		WithField("appID", detail.AppDetails.ID).
		WithField("unitID", detail.UnitDetails.ID).
		WithField("unitName", detail.UnitDetails.Name)

	if detail.APIDetails.ID == "" {
		logger.Error("custom units require API information")
		return
	}

	if detail.AppDetails.ID == "" {
		logger.Error("custom units require App information")
		return
	}

	if detail.UnitDetails.ID == "" || detail.UnitDetails.Name == "" {
		logger.Error("custom units require Unit information")
		return
	}
	logger.WithField("count", detail.Count).Debug("received custom unit report")

	transactionCtx := transactionContext{
		APIDetails: detail.APIDetails,
		AppDetails: detail.AppDetails,
		UnitName:   detail.UnitDetails.ID,
	}

	metric := c.createMetric(transactionCtx)
	metric.StartTime = time.UnixMilli(detail.Observation.Start)
	metric.Observation = &detail.Observation

	if m := c.getExistingMetric(metric); m != nil {
		// use the cached metric
		metric = m
	}

	// add the count
	metric.Count += detail.Count

	counter := c.getOrRegisterCounter(metric.getKey())
	counter.Inc(detail.Count)

	c.updateMetricWithCachedMetric(metric, newCustomCounter(counter))
}

// AddAPIMetric - add api metric for API transaction
func (c *collector) AddAPIMetric(metric *APIMetric) {
	c.addMetric(centralMetricFromAPIMetric(metric))
}

// addMetric - add central metric event
func (c *collector) addMetric(metric *centralMetricEvent) {
	if metric.EventID == "" {
		metric.EventID = uuid.NewString()
	}
	metric.Status = c.getStatusText(metric.StatusCode)

	v4Event := c.createV4Event(metric.Observation.Start, metric)
	metricData, _ := json.Marshal(v4Event)
	pubEvent, err := (&CondorMetricEvent{
		Message:   string(metricData),
		Fields:    make(map[string]interface{}),
		Timestamp: v4Event.Data.GetStartTime(),
		ID:        v4Event.ID,
	}).CreateEvent()
	if err != nil {
		return
	}
	c.updateUsage(metric.Count)
	c.metricBatch.AddEventWithoutHistogram(pubEvent)
}

func (c *collector) Publish() {
	c.metricBatch.Publish()
}

func (c *collector) ShutdownPublish() {
	c.Execute()
	c.usagePublisher.Execute()
}

func (c *collector) updateVolume(bytes int64) {
	if !agent.GetCentralConfig().IsAxwayManaged() {
		return // no need to update volume for customer managed
	}
	transactionVolume := c.getOrRegisterCounter(transactionVolumeMetric)
	transactionVolume.Inc(bytes)
	c.storage.updateVolume(transactionVolume.Count())
}

func (c *collector) updateUsage(count int64) {
	transactionCount := c.getOrRegisterCounter(transactionCountMetric)
	transactionCount.Inc(count)
	c.storage.updateUsage(int(transactionCount.Count()))
}

func (c *collector) createMetric(detail transactionContext) *centralMetricEvent {
	// Go get the access request and managed app
	accessRequest, managedApp := c.getAccessRequestAndManagedApp(agent.GetCacheManager(), detail)

	cme := &centralMetricEvent{
		metricInfo: metricInfo{
			Subscription:  c.createSubscriptionDetail(accessRequest),
			App:           c.createAppDetail(managedApp),
			Product:       c.getProduct(accessRequest),
			API:           c.createAPIDetail(detail.APIDetails),
			AssetResource: c.getAssetResource(accessRequest),
			ProductPlan:   c.getProductPlan(accessRequest),
			Quota:         c.getQuota(accessRequest, detail.UnitName),
			Unit:          c.getProductPlanUnit(accessRequest, detail.UnitName),
		},
		StartTime: now(),
		EventID:   uuid.NewString(),
	}

	if detail.Status != "" {
		cme.StatusCode = detail.Status
		cme.Status = c.getStatusText(detail.Status)
	}

	return cme
}

func (c *collector) createOrUpdateMetric(detail Detail) *centralMetricEvent {
	if !c.metricConfig.CanPublish() || c.usageConfig.IsOfflineMode() {
		return nil // no need to update metrics with publish off
	}

	transactionCtx := transactionContext{
		APIDetails: detail.APIDetails,
		AppDetails: detail.AppDetails,
		Status:     detail.StatusCode,
		UnitName:   detail.UnitName,
	}

	metric := c.createMetric(transactionCtx)

	histogram := c.getOrRegisterHistogram(metric.getKey())
	histogram.Update(detail.Duration)

	return c.updateMetricWithCachedMetric(metric, newCustomHistogram(histogram))
}

func (c *collector) getExistingMetric(metric *centralMetricEvent) *centralMetricEvent {
	keyParts := strings.Split(metric.getKey(), ".")

	c.metricMapLock.Lock()
	defer c.metricMapLock.Unlock()

	if _, ok := c.metricMap[keyParts[1]]; !ok {
		return nil
	}
	if _, ok := c.metricMap[keyParts[1]][keyParts[2]]; !ok {
		return nil
	}
	if _, ok := c.metricMap[keyParts[1]][keyParts[2]][keyParts[3]]; !ok {
		return nil
	}
	if _, ok := c.metricMap[keyParts[1]][keyParts[2]][keyParts[3]][keyParts[4]]; !ok {
		return nil
	}
	return c.metricMap[keyParts[1]][keyParts[2]][keyParts[3]][keyParts[4]]
}

func (c *collector) updateMetricWithCachedMetric(metric *centralMetricEvent, cached cachedMetricInterface) *centralMetricEvent {
	keyParts := strings.Split(metric.getKey(), ".")

	c.metricMapLock.Lock()
	defer c.metricMapLock.Unlock()

	if _, ok := c.metricMap[keyParts[1]]; !ok {
		c.metricMap[keyParts[1]] = make(map[string]map[string]map[string]*centralMetricEvent)
	}
	if _, ok := c.metricMap[keyParts[1]][keyParts[2]]; !ok {
		c.metricMap[keyParts[1]][keyParts[2]] = make(map[string]map[string]*centralMetricEvent)
	}
	if _, ok := c.metricMap[keyParts[1]][keyParts[2]][keyParts[3]]; !ok {
		c.metricMap[keyParts[1]][keyParts[2]][keyParts[3]] = make(map[string]*centralMetricEvent)
	}
	if _, ok := c.metricMap[keyParts[1]][keyParts[2]][keyParts[3]][keyParts[4]]; !ok {
		// First api metric for sub+app+api+statuscode,
		// setup the start time to be used for reporting metric event
		c.metricMap[keyParts[1]][keyParts[2]][keyParts[3]][keyParts[4]] = metric
	}

	c.storage.updateMetric(cached, c.metricMap[keyParts[1]][keyParts[2]][keyParts[3]][keyParts[4]])
	return c.metricMap[keyParts[1]][keyParts[2]][keyParts[3]][keyParts[4]]
}

// getAccessRequest -
func (c *collector) getAccessRequestAndManagedApp(cacheManager cache.Manager, detail transactionContext) (*management.AccessRequest, *v1.ResourceInstance) {
	if detail.AppDetails.Name == "" {
		return nil, nil
	}

	c.logger.
		WithField("apiID", detail.APIDetails.ID).
		WithField("stage", detail.APIDetails.Stage).
		Trace("metric collector information")

	// get the managed application
	managedApp := cacheManager.GetManagedApplicationByName(detail.AppDetails.Name)
	if managedApp == nil {
		c.logger.
			WithField("appName", detail.AppDetails.Name).
			Trace("could not get managed application by name, return empty API metrics")
		return nil, nil
	}
	c.logger.
		WithField("appName", detail.AppDetails.Name).
		WithField("managedAppName", managedApp.Name).
		Trace("managed application info")

	// get the access request
	accessRequest := transutil.GetAccessRequest(cacheManager, managedApp, detail.APIDetails.ID, detail.APIDetails.Stage, detail.APIDetails.Version)
	if accessRequest == nil {
		c.logger.
			Debug("could not get access request, return empty API metrics")
		return nil, nil
	}
	c.logger.
		WithField("managedAppName", managedApp.Name).
		WithField("apiID", detail.APIDetails.ID).
		WithField("stage", detail.APIDetails.Stage).
		WithField("accessRequestName", accessRequest.Name).
		Trace("managed application info")

	return accessRequest, managedApp
}

func (c *collector) createSubscriptionDetail(accessRequest *management.AccessRequest) *models.Subscription {
	if accessRequest == nil {
		return nil
	}

	subRef := accessRequest.GetReferenceByGVK(catalog.SubscriptionGVK())
	if subRef.ID != "" {
		return nil
	}

	return &models.Subscription{
		ID:   subRef.ID,
		Name: subRef.Name,
	}
}

func (c *collector) createAppDetail(appRI *v1.ResourceInstance) *models.AppDetails {
	if appRI == nil {

		// TODO remove the following when product plan unit ready
		// return &models.AppDetails{
		// 	ID:   "app-id",
		// 	Name: "app-name",
		// }
		return nil
	}

	app := &management.ManagedApplication{}
	app.FromInstance(appRI)

	orgID := ""
	if app.Marketplace.Resource.Owner != nil {
		orgID = app.Marketplace.Resource.Owner.Organization.ID
	}

	appRef := app.GetReferenceByGVK(catalog.ApplicationGVK())
	if appRef.ID == "" {
		return nil
	}

	return &models.AppDetails{
		ID:            appRef.ID,
		Name:          appRef.Name,
		ConsumerOrgID: orgID,
	}
}

func (c *collector) createAPIDetail(api models.APIDetails) *models.APIDetails {
	return &models.APIDetails{
		ID:       api.ID,
		Name:     api.Name,
		Revision: api.Revision,
		TeamID:   api.TeamID,
	}
}

func (c *collector) getAssetResource(accessRequest *management.AccessRequest) *models.AssetResource {
	if accessRequest == nil {
		return nil
	}

	assetResourceRef := accessRequest.GetReferenceByGVK(catalog.AssetResourceGVK())
	if assetResourceRef.ID == "" {
		return nil
	}
	return &models.AssetResource{
		ID:   assetResourceRef.ID,
		Name: assetResourceRef.Name,
	}
}

func (c *collector) getProduct(accessRequest *management.AccessRequest) *models.Product {
	if accessRequest == nil {
		return nil
	}

	productRef := accessRequest.GetReferenceByGVK(catalog.ProductGVK())
	releaseRef := accessRequest.GetReferenceByGVK(catalog.ProductReleaseGVK())

	if productRef.ID == "" || releaseRef.ID == "" {
		return nil
	}

	return &models.Product{
		ID:          productRef.ID,
		Name:        productRef.Name,
		VersionID:   releaseRef.ID,
		VersionName: releaseRef.Name,
	}
}

func (c *collector) getProductPlan(accessRequest *management.AccessRequest) *models.ProductPlan {
	if accessRequest == nil {
		return nil
	}

	productPlanRef := accessRequest.GetReferenceByGVK(catalog.ProductPlanGVK())
	if productPlanRef.ID == "" {
		return nil
	}

	return &models.ProductPlan{
		ID: productPlanRef.ID,
	}
}

func (c *collector) getQuota(accessRequest *management.AccessRequest, id string) *models.Quota {
	if accessRequest == nil {
		return nil
	}

	quotaRef := accessRequest.GetReferenceByIDAndGVK(id, catalog.QuotaGVK())
	if quotaRef.ID == "" {
		return nil
	}

	return &models.Quota{
		ID: quotaRef.ID,
	}
}

func (c *collector) getProductPlanUnit(accessRequest *management.AccessRequest, name string) *models.Unit {
	if accessRequest == nil {
		return nil
	}

	unitRef := accessRequest.GetReferenceByNameAndGVK(name, catalog.ProductPlanUnitGVK())
	if unitRef.ID == "" {
		return nil
	}

	return &models.Unit{
		ID:   unitRef.ID,
		Name: unitRef.Name,
	}
}

func (c *collector) cleanup() {
	c.publishItemQueue = make([]publishQueueItem, 0)
}

func (c *collector) getOrgGUID() string {
	authToken, _ := agent.GetCentralAuthToken()
	parser := new(jwt.Parser)
	parser.SkipClaimsValidation = true

	claims := jwt.MapClaims{}
	_, _, err := parser.ParseUnverified(authToken, claims)
	if err != nil {
		return ""
	}

	claim, ok := claims["org_guid"]
	if ok {
		return claim.(string)
	}
	return ""
}

func (c *collector) generateEvents() {
	if agent.GetCentralConfig().GetEnvironmentID() == "" || cmd.GetBuildDataPlaneType() == "" {
		c.logger.Warn("Unable to process usage and metric event generation. Please verify the agent config")
		return
	}

	c.metricBatch = NewEventBatch(c)
	c.registry.Each(c.processRegistry)

	if len(c.metricBatch.events) == 0 && !c.usageConfig.IsOfflineMode() {
		c.logger.
			WithField(startTimestampStr, util.ConvertTimeToMillis(c.metricStartTime)).
			WithField(endTimestampStr, util.ConvertTimeToMillis(c.metricEndTime)).
			WithField(eventTypeStr, metricStr).
			Info("no metric events generated as no transactions recorded")
	}

	if c.metricConfig.CanPublish() {
		err := c.metricBatch.Publish()
		if err != nil {
			c.logger.WithError(err).Errorf("could not send metric event, data is kept and will be added to the next trigger interval")
		}
	}
}

func (c *collector) processRegistry(name string, metric interface{}) {
	switch {
	case name == transactionCountMetric:
		if c.usageConfig.CanPublish() {
			c.generateUsageEvent(c.orgGUID)
		} else {
			c.logger.Info("Publishing the usage event is turned off")
		}

	// case transactionVolumeMetric:
	case name == transactionVolumeMetric:
		return // skip volume metric as it is handled with Count metric
	default:
		c.processMetric(name, metric)
	}
}

func (c *collector) generateUsageEvent(orgGUID string) {
	// skip generating a report if no usage when online
	if c.getOrRegisterCounter(transactionCountMetric).Count() == 0 && !c.usageConfig.IsOfflineMode() {
		return
	}

	usageMap := map[string]int64{
		fmt.Sprintf("%s.%s", cmd.GetBuildDataPlaneType(), lighthouseTransactions): c.getOrRegisterCounter(transactionCountMetric).Count(),
	}
	c.logger.
		WithField(startTimestampStr, util.ConvertTimeToMillis(c.usageStartTime)).
		WithField(endTimestampStr, util.ConvertTimeToMillis(c.usageEndTime)).
		WithField(countStr, c.getOrRegisterCounter(transactionCountMetric).Count()).
		WithField(eventTypeStr, usageStr).
		Info("creating usage event for cache")

	if agent.GetCentralConfig().IsAxwayManaged() {
		usageMap[fmt.Sprintf("%s.%s", cmd.GetBuildDataPlaneType(), lighthouseVolume)] = c.getOrRegisterCounter(transactionVolumeMetric).Count()
		c.logger.
			WithField(eventTypeStr, volumeStr).
			WithField("total-bytes", c.getOrRegisterCounter(transactionVolumeMetric).Count()).
			WithField(startTimestampStr, util.ConvertTimeToMillis(c.usageStartTime)).
			WithField(endTimestampStr, util.ConvertTimeToMillis(c.usageEndTime)).
			Infof("creating volume event for cache")
	}

	granularity := c.usageConfig.GetReportGranularity()
	// for offline usage reporting granularity computed with offline schedule
	if granularity == 0 {
		granularity = c.metricConfig.GetReportGranularity()
	}

	reportTime := c.usageStartTime.Format(ISO8601)
	if c.usageConfig.IsOfflineMode() {
		reportTime = c.usageEndTime.Add(time.Duration(-1*granularity) * time.Millisecond).Format(ISO8601)
	}

	usageEvent := UsageEvent{
		OrgGUID:     orgGUID,
		EnvID:       agent.GetCentralConfig().GetEnvironmentID(),
		Timestamp:   ISO8601Time(c.usageEndTime),
		SchemaID:    c.usageConfig.GetURL() + schemaPath,
		Granularity: granularity,
		Report: map[string]UsageReport{
			reportTime: {
				Product: cmd.GetBuildDataPlaneType(),
				Usage:   usageMap,
				Meta:    make(map[string]interface{}),
			},
		},
		Meta: map[string]interface{}{
			"AgentName":       agent.GetCentralConfig().GetAgentName(),
			"AgentVersion":    cmd.BuildVersion,
			"AgentType":       cmd.BuildAgentName,
			"AgentSDKVersion": cmd.SDKBuildVersion,
		},
	}

	queueItem := &usageEventQueueItem{
		event:        usageEvent,
		usageMetric:  c.getOrRegisterCounter(transactionCountMetric),
		volumeMetric: c.getOrRegisterCounter(transactionVolumeMetric),
	}
	c.publishItemQueue = append(c.publishItemQueue, queueItem)
}

func (c *collector) processMetric(metricName string, metric interface{}) {
	c.metricMapLock.Lock()
	defer c.metricMapLock.Unlock()
	elements := strings.Split(metricName, ".")
	if len(elements) == 5 {
		subscriptionID := elements[1]
		appID := elements[2]
		apiID := strings.ReplaceAll(elements[3], "#", ".")
		statusCode := elements[4]
		if appMap, ok := c.metricMap[subscriptionID]; ok {
			if apiMap, ok := appMap[appID]; ok {
				if statusMap, ok := apiMap[apiID]; ok {
					if statusDetail, ok := statusMap[statusCode]; ok {
						statusMetric := (metric.(metrics.Histogram))
						c.setMetricsFromHistogram(statusDetail, statusMetric)
						c.generateMetricEvent(statusMetric, statusDetail)
					}
				}
			}
		}
	}
}

func (c *collector) setMetricsFromHistogram(metrics *centralMetricEvent, histogram metrics.Histogram) {
	metrics.Count = histogram.Count()
	metrics.Response = &ResponseMetrics{
		Max: histogram.Max(),
		Min: histogram.Min(),
		Avg: histogram.Mean(),
	}
}

func (c *collector) generateMetricEvent(histogram metrics.Histogram, metric *centralMetricEvent) {
	if metric.Count == 0 {
		c.logger.Trace("skipping registry entry with no reported quantity")
		return
	}
	metric.Observation = &ObservationDetails{
		Start: util.ConvertTimeToMillis(c.metricStartTime),
		End:   util.ConvertTimeToMillis(c.metricEndTime),
	}

	// Generate app subscription metric
	c.generateV4Event(histogram, metric)
}

func (c *collector) createV4Event(startTime int64, v4data V4Data) V4Event {
	return V4Event{
		ID:        v4data.GetEventID(),
		Timestamp: startTime,
		Event:     metricEvent,
		App:       c.orgGUID,
		Version:   "4",
		Distribution: &V4EventDistribution{
			Environment: agent.GetCentralConfig().GetEnvironmentID(),
			Version:     "1",
		},
		Data: v4data,
	}
}

func (c *collector) generateV4Event(histogram metrics.Histogram, v4data V4Data) {
	generatedEvent := c.createV4Event(c.metricStartTime.UnixMilli(), v4data)
	c.metricLogger.WithFields(generatedEvent.getLogFields()).Info("generated")
	AddCondorMetricEventToBatch(generatedEvent, c.metricBatch, histogram)
}

func (c *collector) getOrRegisterCounter(name string) metrics.Counter {
	counter := c.registry.Get(name)
	if counter == nil {
		counter = metrics.NewCounter()
		c.registry.Register(name, counter)
	}
	return counter.(metrics.Counter)
}

func (c *collector) getOrRegisterHistogram(name string) metrics.Histogram {
	histogram := c.registry.Get(name)
	if histogram == nil {
		sampler := metrics.NewUniformSample(2048)
		histogram = metrics.NewHistogram(sampler)
		c.registry.Register(name, histogram)
	}
	return histogram.(metrics.Histogram)
}

func (c *collector) publishEvents() {
	if len(c.publishItemQueue) > 0 {
		defer c.storage.save()

		for _, eventQueueItem := range c.publishItemQueue {
			err := c.usagePublisher.publishEvent(eventQueueItem.GetEvent())
			if err != nil {
				c.logger.
					WithError(err).
					WithField(startTimestampStr, util.ConvertTimeToMillis(c.usageStartTime)).
					WithField(endTimestampStr, util.ConvertTimeToMillis(c.usageEndTime)).
					WithField(eventTypeStr, usageStr).
					Error("failed to add usage report to cache. Current usage report is kept and will be added to the next interval")
			} else {
				c.logger.
					WithField(startTimestampStr, util.ConvertTimeToMillis(c.usageStartTime)).
					WithField(endTimestampStr, util.ConvertTimeToMillis(c.usageEndTime)).
					Info("added usage report to cache")
				c.cleanupCounters(eventQueueItem)
			}
		}
	}
}

func (c *collector) cleanupCounters(eventQueueItem publishQueueItem) {
	usageEventItem, ok := eventQueueItem.(usageEventPublishItem)
	if ok {
		c.cleanupUsageCounter(usageEventItem)
	}
}

func (c *collector) cleanupUsageCounter(usageEventItem usageEventPublishItem) {
	itemUsageMetric := usageEventItem.GetUsageMetric()
	if usage, ok := itemUsageMetric.(metrics.Counter); ok {
		// Clean up the usage counter and reset the start time to current endTime
		usage.Clear()
		itemVolumeMetric := usageEventItem.GetVolumeMetric()
		if volume, ok := itemVolumeMetric.(metrics.Counter); ok {
			volume.Clear()
		}
		c.usageStartTime = c.usageEndTime
		c.storage.updateUsage(0)
		c.storage.updateVolume(0)
	}
}

func (c *collector) logMetric(msg string, metric *APIMetric) {
	c.metricLogger.WithField("id", metric.EventID).Info(msg)
}

func (c *collector) cleanupMetricCounter(histogram metrics.Histogram, metric *APIMetric) {
	c.metricMapLock.Lock()
	defer c.metricMapLock.Unlock()
	subID := metric.Subscription.ID
	appID := metric.App.ID
	apiID := metric.API.ID
	statusCode := metric.StatusCode
	if consumerAppMap, ok := c.metricMap[subID]; ok {
		if apiMap, ok := consumerAppMap[appID]; ok {
			if apiStatusMap, ok := apiMap[apiID]; ok {
				c.storage.removeMetric(apiStatusMap[statusCode])
				delete(c.metricMap[subID][appID][apiID], statusCode)
				histogram.Clear()
			}
			if len(c.metricMap[subID][appID][apiID]) == 0 {
				delete(c.metricMap[subID][appID], apiID)
			}
		}
		if len(c.metricMap[subID][appID]) == 0 {
			delete(c.metricMap[subID], appID)
		}
	}
	if len(c.metricMap[subID]) == 0 {
		delete(c.metricMap, subID)
	}
	c.logger.
		WithField(startTimestampStr, util.ConvertTimeToMillis(c.usageStartTime)).
		WithField(endTimestampStr, util.ConvertTimeToMillis(c.usageEndTime)).
		WithField("api-name", metric.API.Name).
		Info("Published metrics report for API")
}

func (c *collector) getStatusText(statusCode string) string {
	httpStatusCode, _ := strconv.Atoi(statusCode)
	switch {
	case httpStatusCode >= 100 && httpStatusCode < 400:
		return "Success"
	case httpStatusCode >= 400 && httpStatusCode < 500:
		return "Failure"
	default:
		return "Exception"
	}
<<<<<<< HEAD
}

func (c *collector) getConsumerOrgID(ri *v1.ResourceInstance) string {
	if ri == nil {
		return ""
	}

	// Lookup Subscription
	app := &management.ManagedApplication{}
	app.FromInstance(ri)

	if app.Marketplace.Resource.Owner != nil {
		return app.Marketplace.Resource.Owner.Organization.ID
	}
	return ""
}

func (c *collector) getConsumerApplication(ri *v1.ResourceInstance) (string, string) {
	if ri == nil {
		return "", ""
	}

	for _, ref := range ri.Metadata.References {
		// get the ID of the Catalog Application
		if ref.Kind == catalog.ApplicationGVK().Kind {
			return ref.ID, ref.Name
		}
	}

	return ri.Metadata.ID, ri.Name // default to the managed app id
}

func (c *collector) AddCustomMetricDetail() {
	// TODO: Implement this Function
=======
>>>>>>> 5bcf0751
}<|MERGE_RESOLUTION|>--- conflicted
+++ resolved
@@ -971,41 +971,4 @@
 	default:
 		return "Exception"
 	}
-<<<<<<< HEAD
-}
-
-func (c *collector) getConsumerOrgID(ri *v1.ResourceInstance) string {
-	if ri == nil {
-		return ""
-	}
-
-	// Lookup Subscription
-	app := &management.ManagedApplication{}
-	app.FromInstance(ri)
-
-	if app.Marketplace.Resource.Owner != nil {
-		return app.Marketplace.Resource.Owner.Organization.ID
-	}
-	return ""
-}
-
-func (c *collector) getConsumerApplication(ri *v1.ResourceInstance) (string, string) {
-	if ri == nil {
-		return "", ""
-	}
-
-	for _, ref := range ri.Metadata.References {
-		// get the ID of the Catalog Application
-		if ref.Kind == catalog.ApplicationGVK().Kind {
-			return ref.ID, ref.Name
-		}
-	}
-
-	return ri.Metadata.ID, ri.Name // default to the managed app id
-}
-
-func (c *collector) AddCustomMetricDetail() {
-	// TODO: Implement this Function
-=======
->>>>>>> 5bcf0751
 }