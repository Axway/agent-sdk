package metric

import (
	"fmt"
	"strings"
	"sync"
	"time"

	"github.com/Axway/agent-sdk/pkg/transaction/models"
	"github.com/rcrowley/go-metrics"
	"github.com/sirupsen/logrus"
)

type groupedMetrics struct {
	lock       *sync.Mutex
	counters   map[string]metrics.Counter
	histograms map[string]metrics.Histogram
}

<<<<<<< HEAD
// centralMetricEvent - the event that is actually sent to platform
type centralMetricEvent struct {
	metricInfo
	Status      string                     `json:"status,omitempty"`
	Count       int64                      `json:"count"`
	Response    *ResponseMetrics           `json:"response,omitempty"`
	Observation *models.ObservationDetails `json:"observation"`
	EventID     string                     `json:"-"`
	StartTime   time.Time                  `json:"-"`
=======
func newGroupedMetric() groupedMetrics {
	return groupedMetrics{
		lock:       &sync.Mutex{},
		counters:   make(map[string]metrics.Counter),
		histograms: make(map[string]metrics.Histogram),
	}
}

func (g groupedMetrics) getOrCreateHistogram(key string) metrics.Histogram {
	g.lock.Lock()
	defer g.lock.Unlock()

	if _, ok := g.histograms[key]; !ok {
		sampler := metrics.NewUniformSample(2048)
		g.histograms[key] = metrics.NewHistogram(sampler)
	}
	return g.histograms[key]
}

func (g groupedMetrics) getOrCreateCounter(key string) metrics.Counter {
	g.lock.Lock()
	defer g.lock.Unlock()

	if _, ok := g.counters[key]; !ok {
		g.counters[key] = metrics.NewCounter()
	}
	return g.counters[key]
}

type centralMetric struct {
	Subscription  *models.ResourceReference            `json:"subscription,omitempty"`
	App           *models.ApplicationResourceReference `json:"app,omitempty"`
	Product       *models.ProductResourceReference     `json:"product,omitempty"`
	API           *models.APIResourceReference         `json:"api,omitempty"`
	AssetResource *models.ResourceReference            `json:"assetResource,omitempty"`
	ProductPlan   *models.ResourceReference            `json:"productPlan,omitempty"`
	Units         *Units                               `json:"units,omitempty"`
	Reporter      *Reporter                            `json:"reporter,omitempty"`
	Observation   *ObservationDetails                  `json:"-"`
	EventID       string                               `json:"-"`
>>>>>>> 3980abf0
}

// GetStartTime - Returns the start time for subscription metric
func (a *centralMetric) GetStartTime() time.Time {
	return time.UnixMilli(a.Observation.Start)
}

// GetType - Returns APIMetric
func (a *centralMetric) GetType() string {
	return "APIMetric"
}

// GetType - Returns APIMetric
func (a *centralMetric) GetEventID() string {
	return a.EventID
}

func (a *centralMetric) GetLogFields() logrus.Fields {
	fields := logrus.Fields{
		"id":             a.EventID,
		"startTimestamp": a.Observation.Start,
		"endTimestamp":   a.Observation.End,
	}
	if a.Subscription != nil {
		fields = a.Subscription.GetLogFields(fields, "subscriptionID")
	}
	if a.App != nil {
		fields = a.App.GetLogFields(fields, "applicationID")
	}
	if a.Product != nil {
		fields = a.Product.GetLogFields(fields, "productID")
	}
	if a.API != nil {
		fields = a.API.GetLogFields(fields, "apiID")
	}
	if a.AssetResource != nil {
		fields = a.AssetResource.GetLogFields(fields, "assetResourceID")
	}
	if a.ProductPlan != nil {
		fields = a.ProductPlan.GetLogFields(fields, "productPlanID")
	}

	// add transaction unit info and custom units if they exist
	if a.Units == nil {
		return fields
	}
	if a.Units.Transactions != nil {
		if a.Units.Transactions.Quota != nil {
			fields = a.Units.Transactions.Quota.GetLogFields(fields, "transactionQuotaID")
		}
		fields["transactionCount"] = a.Units.Transactions.Count
		fields["status"] = a.Units.Transactions.Status
		fields["minResponse"] = a.Units.Transactions.Response.Min
		fields["maxResponse"] = a.Units.Transactions.Response.Max
		fields["avgResponse"] = a.Units.Transactions.Response.Avg
	}
	if len(a.Units.CustomUnits) == 0 {
		return fields
	}
	for k, u := range a.Units.CustomUnits {
		if u.Quota != nil {
			fields = u.Quota.GetLogFields(fields, fmt.Sprintf("%sQuotaID", k))
		}
		fields[fmt.Sprintf("%sCount", k)] = u.Count
	}
	return fields
}

// getKey - returns the cache key for the metric
func (a *centralMetric) getKey() string {
	subID := unknown
	if a.Subscription != nil {
		subID = a.Subscription.ID
	}
	appID := unknown
	if a.App != nil {
		appID = a.App.ID
	}
	apiID := unknown
	if a.API != nil {
		apiID = a.API.ID
	}
	uniqueKey := unknown
	if a.Units != nil && a.Units.Transactions != nil && a.Units.Transactions.Status != "" {
		uniqueKey = a.Units.Transactions.Status
	} else {
		// get the first, and should be only, custom unit name
		for k := range a.Units.CustomUnits {
			uniqueKey = k
			break
		}
	}

	return strings.Join([]string{metricKeyPrefix, subID, appID, apiID, uniqueKey}, ".")
}

// getKey - returns the cache key for the metric
func (a *centralMetric) getKeyParts() (string, string, string, string) {
	key := a.getKey()
	parts := strings.Split(key, ".")
	return parts[1], parts[2], parts[3], parts[4]
}

func (a *centralMetric) createCachedMetric(cached cachedMetricInterface) cachedMetric {
	cacheM := cachedMetric{
		Subscription:  a.Subscription,
		App:           a.App,
		Product:       a.Product,
		API:           a.API,
		AssetResource: a.AssetResource,
		ProductPlan:   a.ProductPlan,
		Count:         cached.Count(),
		Values:        cached.Values(),
	}

	if a.Units.Transactions != nil {
		cacheM.Quota = a.Units.Transactions.Quota
		cacheM.StatusCode = a.Units.Transactions.Status
	} else {
		for u := range a.Units.CustomUnits {
			cacheM.Unit = &models.Unit{
				Name: u,
			}
		}
	}
	return cacheM
}<|MERGE_RESOLUTION|>--- conflicted
+++ resolved
@@ -17,17 +17,6 @@
 	histograms map[string]metrics.Histogram
 }
 
-<<<<<<< HEAD
-// centralMetricEvent - the event that is actually sent to platform
-type centralMetricEvent struct {
-	metricInfo
-	Status      string                     `json:"status,omitempty"`
-	Count       int64                      `json:"count"`
-	Response    *ResponseMetrics           `json:"response,omitempty"`
-	Observation *models.ObservationDetails `json:"observation"`
-	EventID     string                     `json:"-"`
-	StartTime   time.Time                  `json:"-"`
-=======
 func newGroupedMetric() groupedMetrics {
 	return groupedMetrics{
 		lock:       &sync.Mutex{},
@@ -66,9 +55,8 @@
 	ProductPlan   *models.ResourceReference            `json:"productPlan,omitempty"`
 	Units         *Units                               `json:"units,omitempty"`
 	Reporter      *Reporter                            `json:"reporter,omitempty"`
-	Observation   *ObservationDetails                  `json:"-"`
+	Observation   *models.ObservationDetails           `json:"-"`
 	EventID       string                               `json:"-"`
->>>>>>> 3980abf0
 }
 
 // GetStartTime - Returns the start time for subscription metric
