--- conflicted
+++ resolved
@@ -7,12 +7,9 @@
 	"io"
 	"mime/multipart"
 	"net/textproto"
-<<<<<<< HEAD
 	"sort"
 	"time"
-=======
 	"strings"
->>>>>>> afc54e23
 
 	"github.com/google/uuid"
 
