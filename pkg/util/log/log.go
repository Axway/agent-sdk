package log

import (
	"crypto/tls"
	"fmt"
	"net/http"
	"net/http/httptrace"
	"os"

	"github.com/elastic/beats/v7/libbeat/logp"
	"github.com/sirupsen/logrus"
)

const (
	debugSelector = "apic-agents"
	traceSelector = "apic-agents-trace"
)

<<<<<<< HEAD
// Get returns the global logger
func Get() *logrus.Logger {
	return log
}

=======
var networkTraceIgnoreHeaders = map[string]interface{}{
	"X-Axway-Tenant-Id": true,
	"Authorization":     true,
}
>>>>>>> 6e55ba6d
var isLogP bool
var logHTTPTrace bool

func init() {
	networkTrace := os.Getenv("LOG_HTTP_TRACE")
	logHTTPTrace = (networkTrace == "true")
}

//SetIsLogP -
func SetIsLogP() {
	isLogP = true
}

//UnsetIsLogP -
func UnsetIsLogP() {
	isLogP = false
}

// Trace -
func Trace(args ...interface{}) {
	if isLogP {
		// forward trace logs to logp debug with the trace selector
		if log.Level == logrus.TraceLevel {
			logp.Debug(traceSelector, fmt.Sprint(args...))
		}
	} else {
		log.Trace(args...)
	}
}

// Tracef -
func Tracef(format string, args ...interface{}) {
	if isLogP {
		// forward trace logs to logp debug with the trace selector
		if log.Level == logrus.TraceLevel {
			logp.Debug(traceSelector, format, args...)
		}
	} else {
		log.Tracef(format, args...)
	}
}

// Error -
func Error(args ...interface{}) {
	if isLogP {
		logp.Err(fmt.Sprint(args...))
	} else {
		log.Error(args...)
	}
}

// Errorf -
func Errorf(format string, args ...interface{}) {
	if isLogP {
		logp.Err(format, args...)
	} else {
		log.Errorf(format, args...)
	}
}

// Debug -
func Debug(args ...interface{}) {
	if isLogP {
		logp.Debug(debugSelector, fmt.Sprint(args...))
	} else {
		log.Debug(args...)
	}
}

// Debugf -
func Debugf(format string, args ...interface{}) {
	if isLogP {
		logp.Debug(debugSelector, format, args...)
	} else {
		log.Debugf(format, args...)
	}
}

// Info -
func Info(args ...interface{}) {
	if isLogP {
		logp.Info(fmt.Sprint(args...))
	} else {
		log.Info(args...)
	}
}

// Infof -
func Infof(format string, args ...interface{}) {
	if isLogP {
		logp.Info(format, args...)
	} else {
		log.Infof(format, args...)
	}
}

// Warn -
func Warn(args ...interface{}) {
	if isLogP {
		logp.Warn(fmt.Sprint(args...))
	} else {
		log.Warn(args...)
	}
}

// Warnf -
func Warnf(format string, args ...interface{}) {
	if isLogP {
		logp.Warn(format, args...)
	} else {
		log.Warnf(format, args...)
	}
}

// SetLevel -
func SetLevel(level logrus.Level) {
	log.SetLevel(level)
}

// GetLevel -
func GetLevel() logrus.Level {
	return log.GetLevel()
}

// DeprecationWarningReplace - log a deprecation warning with the old and replaced usage
func DeprecationWarningReplace(old string, new string) {
	Warnf("%s is deprecated, please start using %s", old, new)
}

// DeprecationWarningDoc - log a deprecation warning with the old and replaced usage
func DeprecationWarningDoc(old string, docRef string) {
	Warnf("%s is deprecated, please refer to docs.axway.com regarding %s", old, docRef)
}

//////////////////////////////
// HTTP client trace logging
//////////////////////////////

// IsHTTPLogTraceEnabled - ...
func IsHTTPLogTraceEnabled() bool {
	return logHTTPTrace && log.GetLevel() == logrus.TraceLevel
}

type httpTrace struct {
	reqID string
}

// NewRequestWithTraceContext - New request trace context
func NewRequestWithTraceContext(id string, req *http.Request) *http.Request {
	trace := &httpTrace{reqID: id}
	clientTrace := &httptrace.ClientTrace{
		GetConn:              trace.logConnection,
		DNSStart:             trace.logDNSStart,
		DNSDone:              trace.logDNSDone,
		ConnectStart:         trace.logConnectStart,
		ConnectDone:          trace.logConnectDone,
		GotConn:              trace.logGotConn,
		WroteHeaderField:     trace.logWroteHeaderField,
		WroteRequest:         trace.logWroteRequest,
		GotFirstResponseByte: trace.logGotFirstResponseByte,
		TLSHandshakeStart:    trace.logTLSHandshakeStart,
		TLSHandshakeDone:     trace.logTLSHandshakeDone,
	}
	clientTraceCtx := httptrace.WithClientTrace(req.Context(), clientTrace)
	return req.WithContext(clientTraceCtx)
}

func (t *httpTrace) logConnection(hostPort string) {
	Tracef("[ID:%s] getting connection %s", t.reqID, hostPort)
}

func (t *httpTrace) logDNSStart(info httptrace.DNSStartInfo) {
	Tracef("[ID:%s] dns lookup start, host: %s", t.reqID, info.Host)
}

func (t *httpTrace) logDNSDone(info httptrace.DNSDoneInfo) {
	if info.Err != nil {
		Tracef("[ID:%s] dns lookup failure, error: %s", t.reqID, info.Err.Error())
		return
	}
	resolvedIPs := ""
	for _, ip := range info.Addrs {
		if resolvedIPs != "" {
			resolvedIPs += ","
		}
		resolvedIPs += ip.String()
	}
	if resolvedIPs == "" {
		resolvedIPs = "none"
	}
	Tracef("[ID:%s] dns lookup completed, resolved IPs: %s error: %s", t.reqID, resolvedIPs, info.Err)
}

func (t *httpTrace) logConnectStart(network, addr string) {
	Tracef("[ID:%s] creating connection %s:%s", t.reqID, network, addr)
}

func (t *httpTrace) logConnectDone(network, addr string, err error) {
	if err != nil {
		Tracef("[ID:%s] connection creation failure %s:%s error %s", t.reqID, network, addr, err.Error())
		return
	}
	Tracef("[ID:%s] connection created %s:%s", t.reqID, network, addr)
}

func (t *httpTrace) logWroteHeaderField(key string, value []string) {
	if _, ok := networkTraceIgnoreHeaders[key]; !ok {
		Tracef("[ID:%s] writing header %s: %v", t.reqID, key, value)
	} else {
		Tracef("[ID:%s] writing header %s: ***", t.reqID, key)
	}
}

func (t *httpTrace) logGotConn(info httptrace.GotConnInfo) {
	Tracef("[ID:%s] connection established, local addr: %s:%s, remote addr: %s:%s", t.reqID,
		info.Conn.LocalAddr().Network(), info.Conn.RemoteAddr().String(),
		info.Conn.RemoteAddr().Network(), info.Conn.RemoteAddr().String())
}

func (t *httpTrace) logTLSHandshakeStart() {
	Tracef("[ID:%s] TLS handshake start", t.reqID)
}

func (t *httpTrace) logTLSHandshakeDone(state tls.ConnectionState, err error) {
	if err != nil {
		Tracef("[ID:%s] TLS handshake failure, error: %s", t.reqID, err.Error())
		return
	}
	Tracef("[ID:%s] TLS handshake completed, server name: %s protocol: %s", t.reqID,
		state.ServerName, state.NegotiatedProtocol)
}

func (t *httpTrace) logGotFirstResponseByte() {
	Tracef("[ID:%s] reading response", t.reqID)
}

func (t *httpTrace) logWroteRequest(info httptrace.WroteRequestInfo) {
	if info.Err != nil {
		Tracef("[ID:%s] failed to write request, error: %s", t.reqID, info.Err.Error())
	}
	Tracef("[ID:%s] writing request completed", t.reqID)
}<|MERGE_RESOLUTION|>--- conflicted
+++ resolved
@@ -16,18 +16,16 @@
 	traceSelector = "apic-agents-trace"
 )
 
-<<<<<<< HEAD
 // Get returns the global logger
 func Get() *logrus.Logger {
 	return log
 }
 
-=======
 var networkTraceIgnoreHeaders = map[string]interface{}{
 	"X-Axway-Tenant-Id": true,
 	"Authorization":     true,
 }
->>>>>>> 6e55ba6d
+
 var isLogP bool
 var logHTTPTrace bool
 
