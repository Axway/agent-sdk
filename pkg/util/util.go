package util

import (
	"encoding/json"
	"flag"
	"fmt"
	"hash/fnv"
	"io/fs"
	"net/http"
	"net/url"
	"os"
	"path/filepath"
	"time"
	"unicode"

	"github.com/Axway/agent-sdk/pkg/util/log"
	"github.com/sirupsen/logrus"
)

const (
	// AmplifyCentral amplify central
	AmplifyCentral = "Amplify Central"
)

// ComputeHash - get the hash of the byte array sent in
func ComputeHash(data interface{}) (uint64, error) {
	dataB, err := json.Marshal(data)
	if err != nil {
		return 0, fmt.Errorf("could not marshal data to bytes")
	}

	h := fnv.New64a()
	h.Write(dataB)
	return h.Sum64(), nil
}

// MaskValue - mask sensitive information with * (asterisk).  Length of sensitiveData to match returning maskedValue
func MaskValue(sensitiveData string) string {
	var maskedValue string
	for i := 0; i < len(sensitiveData); i++ {
		maskedValue += "*"
	}
	return maskedValue
}

// PrintDataInterface - prints contents of the interface only if in debug mode
func PrintDataInterface(data interface{}) {
	if log.GetLevel() == logrus.DebugLevel {
		PrettyPrint(data)
	}
}

// PrettyPrint - print the contents of the obj
func PrettyPrint(data interface{}) {
	var p []byte
	//    var err := error
	p, err := json.MarshalIndent(data, "", "\t")
	if err != nil {
		fmt.Println(err)
		return
	}
	fmt.Printf("%s \n", p)
}

// GetProxyURL - need to provide my own function (instead of http.ProxyURL()) to handle empty url. Returning nil
// means "no proxy"
func GetProxyURL(fixedURL *url.URL) func(*http.Request) (*url.URL, error) {
	return func(*http.Request) (*url.URL, error) {
		if fixedURL == nil || fixedURL.Host == "" {
			return nil, nil
		}
		return fixedURL, nil
	}
}

// GetURLHostName - return the host name of the passed in URL
func GetURLHostName(urlString string) string {
	host, err := url.Parse(urlString)
	if err != nil {
		fmt.Println(err)
		return ""
	}
	return host.Hostname()
}

// StringSliceContains - does the given string slice contain the specified string?
func StringSliceContains(items []string, s string) bool {
	for _, item := range items {
		if item == s {
			return true
		}
	}
	return false
}

// RemoveDuplicateValuesFromStringSlice - remove duplicate values from a string slice
func RemoveDuplicateValuesFromStringSlice(strSlice []string) []string {
	keys := make(map[string]bool)
	list := []string{}

	// If the key(values of the slice) is not equal
	// to the already present value in new slice (list)
	// then we append it. else we jump on another element.
	for _, entry := range strSlice {
		if _, value := keys[entry]; !value {
			keys[entry] = true
			list = append(list, entry)
		}
	}
	return list
}

// IsItemInSlice - Returns true if the given item is in the string slice, strSlice should be sorted
func IsItemInSlice(strSlice []string, item string) bool {
	if len(strSlice) == 0 {
		return false
	}
	if len(strSlice) == 1 {
		return strSlice[0] == item
	}
	midPoint := len(strSlice) / 2
	if item == strSlice[midPoint] {
		return true
	}
	if item < strSlice[midPoint] {
		return IsItemInSlice(strSlice[:midPoint], item)
	}
	return IsItemInSlice(strSlice[midPoint:], item)
}

// ConvertTimeToMillis - convert to milliseconds
func ConvertTimeToMillis(tm time.Time) int64 {
	return tm.UnixNano() / 1e6
}

// IsNotTest determines if a test is running or not
func IsNotTest() bool {
	return flag.Lookup("test.v") == nil
}

// RemoveUnquotedSpaces - Remove all whitespace not between matching quotes
func RemoveUnquotedSpaces(s string) (string, error) {
	rs := make([]rune, 0, len(s))
	const out = rune(0)
	var quote rune = out
	var escape = false
	for _, r := range s {
		if !escape {
			if r == '`' || r == '"' || r == '\'' {
				if quote == out {
					// start unescaped quote
					quote = r
				} else if quote == r {
					// end unescaped quote
					quote = out
				}
			}
		}
		// backslash (\) is the escape character
		// except when it is the second backslash of a pair
		escape = !escape && r == '\\'
		if quote != out || !unicode.IsSpace(r) {
			// between matching unescaped quotes
			// or not whitespace
			rs = append(rs, r)
		}
	}
	if quote != out {
		err := fmt.Errorf("unmatched unescaped quote: %q", quote)
		return "", err
	}
	return string(rs), nil
}

// CreateDirIfNotExist - Creates the directory with same permission as parent
func CreateDirIfNotExist(dirPath string) {
	_, err := os.Stat(dirPath)
	if os.IsNotExist(err) {
		dataInfo := getParentDirInfo(dirPath)
		os.MkdirAll(dirPath, dataInfo.Mode().Perm())
	}
}

func getParentDirInfo(dirPath string) fs.FileInfo {
	parent := filepath.Dir(dirPath)
	dataInfo, err := os.Stat(parent)
	if os.IsNotExist(err) {
		return getParentDirInfo(parent)
	}
	return dataInfo
}

// MergeMapStringInterface - merges the provided maps.
// If duplicate keys are found across the maps, then the keys in map n will be overwritten in keys in map n+1
func MergeMapStringInterface(m ...map[string]interface{}) map[string]interface{} {
	attrs := make(map[string]interface{})

	for _, item := range m {
		for k, v := range item {
			attrs[k] = v
		}
	}

	return attrs
}

// MergeMapStringString - merges the provided maps.
<<<<<<< HEAD
// If duplicate keys are found across the maps, then the keys in map n will be overwritten in keys in map n+1
=======
// If duplicate keys are found across the maps, then the keys in map n will be overwritten in keys in map n+1.
>>>>>>> f54c0013
func MergeMapStringString(m ...map[string]string) map[string]string {
	attrs := make(map[string]string)

	for _, item := range m {
		for k, v := range item {
			attrs[k] = v
		}
	}

	return attrs
<<<<<<< HEAD
=======
}

// CheckEmptyMapStringString creates a new empty map if the provided map is nil
func CheckEmptyMapStringString(m map[string]string) map[string]string {
	if m == nil {
		return make(map[string]string)
	}

	return m
>>>>>>> f54c0013
}<|MERGE_RESOLUTION|>--- conflicted
+++ resolved
@@ -205,11 +205,7 @@
 }
 
 // MergeMapStringString - merges the provided maps.
-<<<<<<< HEAD
-// If duplicate keys are found across the maps, then the keys in map n will be overwritten in keys in map n+1
-=======
 // If duplicate keys are found across the maps, then the keys in map n will be overwritten in keys in map n+1.
->>>>>>> f54c0013
 func MergeMapStringString(m ...map[string]string) map[string]string {
 	attrs := make(map[string]string)
 
@@ -220,8 +216,6 @@
 	}
 
 	return attrs
-<<<<<<< HEAD
-=======
 }
 
 // CheckEmptyMapStringString creates a new empty map if the provided map is nil
@@ -231,5 +225,4 @@
 	}
 
 	return m
->>>>>>> f54c0013
 }