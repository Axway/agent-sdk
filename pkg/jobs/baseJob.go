package jobs

import (
	"fmt"
	"sync"
	"time"

	"github.com/Axway/agent-sdk/pkg/util/errors"
	"github.com/Axway/agent-sdk/pkg/util/log"
)

type baseJob struct {
	JobExecution
	id               string        // UUID generated for this job
	name             string        // Name of the job
	job              Job           // the job definition
	jobType          string        // type of job
	status           JobStatus     // current job status
	err              error         // the error thrown
	statusLock       *sync.RWMutex // lock on preventing status write/read at the same time
	isReadyLock      *sync.RWMutex // lock on preventing isReady write/read at the same time
	failChan         chan string   // channel to send signal to pool of failure
	jobLock          sync.Mutex    // lock used for signalling that the job is being executed
	consecutiveFails int
	backoff          *backoff
	isReady          bool
	stopReadyChan    chan interface{}
	waitingForReady  bool
}

//newBaseJob - creates a single run job and sets up the structure for different job types
func newBaseJob(newJob Job, failJobChan chan string, name string) (JobExecution, error) {
	thisJob := createBaseJob(newJob, failJobChan, name, JobTypeSingleRun)

	go thisJob.start()
	return &thisJob, nil
}

//createBaseJob - creates a single run job and returns it
func createBaseJob(newJob Job, failJobChan chan string, name string, jobType string) baseJob {
	return baseJob{
		id:              newUUID(),
		name:            name,
		job:             newJob,
		jobType:         jobType,
		status:          JobStatusInitializing,
		failChan:        failJobChan,
		statusLock:      &sync.RWMutex{},
		isReadyLock:     &sync.RWMutex{},
		backoff:         newBackoffTimeout(10*time.Millisecond, 10*time.Minute, 2),
		isReady:         false,
		stopReadyChan:   make(chan interface{}),
		waitingForReady: false,
	}
}

func (b *baseJob) executeJob() {
	b.err = b.job.Execute()
	b.SetStatus(JobStatusFinished)
	if b.err != nil {
		b.SetStatus(JobStatusFailed)
	}
}

func (b *baseJob) callWithTimeout(execution func() error) error {
	var executionError error
<<<<<<< HEAD

=======
>>>>>>> e00da5ac
	// execution time limit is set
	if executionTimeLimit > 0 {
		// start a go routine to execute the job
		executed := make(chan error)
		go func() {
			executed <- execution()
		}()

		// either the job finishes or a timeout is hit
		select {
		case err := <-executed:
			executionError = err
		case <-time.After(executionTimeLimit): // execute the job with a time limit
			executionError = fmt.Errorf("job %s (%s) timed out", b.name, b.id)
		}
	} else {
		executionError = execution()
	}

	return executionError
}

func (b *baseJob) executeCronJob() {
	// Lock the mutex for external syn with the job
	b.jobLock.Lock()
	defer b.jobLock.Unlock()

	b.err = b.callWithTimeout(b.job.Execute)
	if b.err != nil {
		if b.failChan != nil {
			b.failChan <- b.id
		}
		b.SetStatus(JobStatusFailed)
	}
}

//SetStatus - locks the job, execution can not take place until the Unlock func is called
func (b *baseJob) SetStatus(status JobStatus) {
	b.statusLock.Lock()
	defer b.statusLock.Unlock()
	b.status = status
}

//SetIsReady - set that the job is now ready
func (b *baseJob) SetIsReady() {
	b.isReadyLock.Lock()
	defer b.isReadyLock.Unlock()
	b.isReady = true
}

//UnsetIsReady - set that the job is now ready
func (b *baseJob) UnsetIsReady() {
	b.isReadyLock.Lock()
	defer b.isReadyLock.Unlock()
	b.isReady = false
}

//IsReady - set that the job is now ready
func (b *baseJob) IsReady() bool {
	b.isReadyLock.Lock()
	defer b.isReadyLock.Unlock()
	return b.isReady
}

//Lock - locks the job, execution can not take place until the Unlock func is called
func (b *baseJob) Lock() {
	b.jobLock.Lock()
}

//Unlock - unlocks the job, execution can now take place
func (b *baseJob) Unlock() {
	b.jobLock.Unlock()
}

func (b *baseJob) getConsecutiveFails() int {
	return b.consecutiveFails
}

//GetStatusValue - returns the job status
func (b *baseJob) updateStatus() JobStatus {
	newStatus := JobStatusRunning // reset to running before checking
	jobStatus := b.callWithTimeout(b.job.Status)
	if jobStatus != nil { // on error set the status to failed
		b.failChan <- b.id
		log.Errorf("job %s (%s) failed: %s", b.name, b.id, jobStatus.Error())
		newStatus = JobStatusFailed
	}
	b.statusLock.Lock()
	defer b.statusLock.Unlock()
	b.status = newStatus
	return b.status
}

//GetStatusValue - returns the job status
func (b *baseJob) GetStatus() JobStatus {
	b.statusLock.Lock()
	defer b.statusLock.Unlock()
	return b.status
}

//GetID - returns the ID for this job
func (b *baseJob) GetID() string {
	return b.id
}

//GetName - returns the name for this job, returns the ID if name is blank
func (b *baseJob) GetName() string {
	if b.name == "" {
		return b.id
	}
	return b.name
}

//GetJob - returns the Job interface
func (b *baseJob) GetJob() JobExecution {
	return b
}

//Ready - checks that the job is ready
func (b *baseJob) Ready() bool {
	return b.job.Ready()
}

//waitForReady - waits for the Ready func to return true
func (b *baseJob) waitForReady() {
	log.Debugf("Waiting for %s (%s) to be ready", b.name, b.id)
	b.waitingForReady = true
	defer func() { b.waitingForReady = false }()
	for {
		select {
		case <-b.stopReadyChan:
			b.backoff.reset()
			b.UnsetIsReady()
			return
		default:
			if b.job.Ready() {
				b.backoff.reset()
				log.Debugf("%s (%s) is ready", b.name, b.id)
				b.SetIsReady()
				return
			}
			log.Tracef("Job %s (%s) not ready, checking again in %v seconds", b.name, b.id, b.backoff.getCurrentTimeout())
			b.backoff.sleep()
			b.backoff.increaseTimeout()
		}
	}
}

//start - waits for Ready to return true then calls the Execute function from the Job definition
func (b *baseJob) start() {
	b.startLog()
	b.waitForReady()

	b.SetStatus(JobStatusRunning)
	b.executeJob()
}

//stop - noop in base
func (b *baseJob) stop() {
	b.stopLog()
}

func (b *baseJob) startLog() {
	if b.name != "" {
		log.Debugf("Starting %v (%v) job %v", b.jobType, b.name, b.id)
	} else {
		log.Debugf("Starting %v job %v", b.jobType, b.id)
	}
}

func (b *baseJob) stopLog() {
	if b.name != "" {
		log.Debugf("Stopping %v (%v) job %v", b.jobType, b.name, b.id)
	} else {
		log.Debugf("Stopping %v job %v", b.jobType, b.id)
	}
}

func (b *baseJob) setExecutionError() {
	b.err = errors.Wrap(ErrExecutingJob, b.err.Error()).FormatError(b.jobType, b.id)
}<|MERGE_RESOLUTION|>--- conflicted
+++ resolved
@@ -25,7 +25,6 @@
 	backoff          *backoff
 	isReady          bool
 	stopReadyChan    chan interface{}
-	waitingForReady  bool
 }
 
 //newBaseJob - creates a single run job and sets up the structure for different job types
@@ -39,18 +38,17 @@
 //createBaseJob - creates a single run job and returns it
 func createBaseJob(newJob Job, failJobChan chan string, name string, jobType string) baseJob {
 	return baseJob{
-		id:              newUUID(),
-		name:            name,
-		job:             newJob,
-		jobType:         jobType,
-		status:          JobStatusInitializing,
-		failChan:        failJobChan,
-		statusLock:      &sync.RWMutex{},
-		isReadyLock:     &sync.RWMutex{},
-		backoff:         newBackoffTimeout(10*time.Millisecond, 10*time.Minute, 2),
-		isReady:         false,
-		stopReadyChan:   make(chan interface{}),
-		waitingForReady: false,
+		id:            newUUID(),
+		name:          name,
+		job:           newJob,
+		jobType:       jobType,
+		status:        JobStatusInitializing,
+		failChan:      failJobChan,
+		statusLock:    &sync.RWMutex{},
+		isReadyLock:   &sync.RWMutex{},
+		backoff:       newBackoffTimeout(10*time.Millisecond, 10*time.Minute, 2),
+		isReady:       false,
+		stopReadyChan: make(chan interface{}),
 	}
 }
 
@@ -64,10 +62,6 @@
 
 func (b *baseJob) callWithTimeout(execution func() error) error {
 	var executionError error
-<<<<<<< HEAD
-
-=======
->>>>>>> e00da5ac
 	// execution time limit is set
 	if executionTimeLimit > 0 {
 		// start a go routine to execute the job
@@ -194,8 +188,6 @@
 //waitForReady - waits for the Ready func to return true
 func (b *baseJob) waitForReady() {
 	log.Debugf("Waiting for %s (%s) to be ready", b.name, b.id)
-	b.waitingForReady = true
-	defer func() { b.waitingForReady = false }()
 	for {
 		select {
 		case <-b.stopReadyChan:
