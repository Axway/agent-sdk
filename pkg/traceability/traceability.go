package traceability

import (
	"net/url"
	"reflect"
	"unsafe"

	"github.com/Axway/agent-sdk/pkg/agent"
	"github.com/Axway/agent-sdk/pkg/util/log"

	"github.com/elastic/beats/v7/libbeat/beat"
	"github.com/elastic/beats/v7/libbeat/common"
	"github.com/elastic/beats/v7/libbeat/common/transport/tlscommon"
	"github.com/elastic/beats/v7/libbeat/outputs"
	"github.com/elastic/beats/v7/libbeat/publisher"
)

// OutputEventProcessor - P
type OutputEventProcessor interface {
	Process(events []publisher.Event) []publisher.Event
}

var outputEventProcessor OutputEventProcessor

const (
	minWindowSize             int = 1
	defaultStartMaxWindowSize int = 10
	defaultPort                   = 5044
	traceabilityStr               = "traceability"
)

// Client - struct
type Client struct {
	transportClient outputs.Client
}

func init() {
	outputs.RegisterType(traceabilityStr, makeTraceabilityAgent)
}

// SetOutputEventProcessor -
func SetOutputEventProcessor(eventProcessor OutputEventProcessor) {
	outputEventProcessor = eventProcessor
}

func makeTraceabilityAgent(
	indexManager outputs.IndexManager,
	beat beat.Info,
	observer outputs.Observer,
	cfg *common.Config,
) (outputs.Group, error) {
	config, err := readConfig(cfg, beat)
	if err != nil {
		agent.UpdateStatus(agent.AgentFailed, err.Error())
		return outputs.Fail(err)
	}

	hosts, err := outputs.ReadHostList(cfg)
	if err != nil {
		agent.UpdateStatus(agent.AgentFailed, err.Error())
		return outputs.Fail(err)
	}
	if len(hosts) > 1 {
		return outputs.Fail(ErrInvalidConfig.FormatError("multiple host for traceability output not supported"))
	}

	var transportGroup outputs.Group
	if config.Protocol == "https" || config.Protocol == "http" {
		transportGroup, err = makeHTTPClient(beat, observer, config, hosts)
	} else {
		transportGroup, err = makeLogstashClient(indexManager, beat, observer, cfg)
	}

	if err != nil {
		return outputs.Fail(err)
	}

	traceabilityGroup := outputs.Group{
		Clients: []outputs.Client{
			&Client{
				transportClient: transportGroup.Clients[0], // Only one client allowed for host
			},
		},
		BatchSize: transportGroup.BatchSize,
		Retry:     transportGroup.Retry,
	}
	return traceabilityGroup, nil
}

func makeLogstashClient(indexManager outputs.IndexManager,
	beat beat.Info,
	observer outputs.Observer,
	cfg *common.Config,
) (outputs.Group, error) {
	factory := outputs.FindFactory("logstash")
	if factory == nil {
		return outputs.Group{}, nil
	}
	group, err := factory(indexManager, beat, observer, cfg)
	return group, err
}

func makeHTTPClient(beat beat.Info, observer outputs.Observer, config *Config, hosts []string) (outputs.Group, error) {

	tls, err := tlscommon.LoadTLSConfig(config.TLS)
	if err != nil {
		agent.UpdateStatus(agent.AgentFailed, err.Error())
		return outputs.Fail(err)
	}

	clients := make([]outputs.NetworkClient, len(hosts))
	for i, host := range hosts {
		hostURL, err := common.MakeURL(config.Protocol, "/", host, 443)
		if err != nil {
			return outputs.Fail(err)
		}
		proxyURL, err := url.Parse(config.Proxy.URL)
		if err != nil {
			return outputs.Fail(err)
		}
		var client outputs.NetworkClient
		client, err = NewHTTPClient(HTTPClientSettings{
			BeatInfo:         beat,
			URL:              hostURL,
			Proxy:            proxyURL,
			TLS:              tls,
			Timeout:          config.Timeout,
			CompressionLevel: config.CompressionLevel,
			Observer:         observer,
		})

		if err != nil {
			return outputs.Fail(err)
		}
		client = outputs.WithBackoff(client, config.Backoff.Init, config.Backoff.Max)
		clients[i] = client
	}
	return outputs.SuccessNet(config.LoadBalance, config.BulkMaxSize, config.MaxRetries, clients)
}

// Connect establishes a connection to the clients sink.
func (client *Client) Connect() error {
	networkClient := client.transportClient.(outputs.NetworkClient)
	err := networkClient.Connect()
	if err != nil {
		return err
	}
	return nil
}

// Close publish a single event to output.
func (client *Client) Close() error {
	err := client.transportClient.Close()
	if err != nil {
		return err
	}
	return nil
}

// Publish sends events to the clients sink.
func (client *Client) Publish(batch publisher.Batch) error {
	events := batch.Events()
	if outputEventProcessor != nil {
		updatedEvents := outputEventProcessor.Process(events)
		if len(updatedEvents) > 0 {
			updateEvent(batch, updatedEvents)
		} else {
			batch.ACK()
			return nil
		}
	}
	publishCount := len(batch.Events())
<<<<<<< HEAD
	log.Infof("Publishing %d events", publishCount)
=======
	logp.Info("Publishing %d events", publishCount)
	//update the local activity timestamp for the event to compare against
	agent.UpdateLocalActivityTime()
>>>>>>> c1bc8a97
	err := client.transportClient.Publish(batch)
	if err != nil {
		return err
	}
	log.Infof("Published %d events", publishCount-len(batch.Events()))
	return nil
}

func (client *Client) String() string {
	return traceabilityStr
}

// updateEvent - updates the private field events in publisher.Batch
func updateEvent(batch publisher.Batch, events []publisher.Event) {
	pointerVal := reflect.ValueOf(batch)
	val := reflect.Indirect(pointerVal)

	member := val.FieldByName("events")
	ptrToEvents := unsafe.Pointer(member.UnsafeAddr())
	realPtrToEvents := (*[]publisher.Event)(ptrToEvents)
	*realPtrToEvents = events
}<|MERGE_RESOLUTION|>--- conflicted
+++ resolved
@@ -170,13 +170,9 @@
 		}
 	}
 	publishCount := len(batch.Events())
-<<<<<<< HEAD
 	log.Infof("Publishing %d events", publishCount)
-=======
-	logp.Info("Publishing %d events", publishCount)
 	//update the local activity timestamp for the event to compare against
 	agent.UpdateLocalActivityTime()
->>>>>>> c1bc8a97
 	err := client.transportClient.Publish(batch)
 	if err != nil {
 		return err
