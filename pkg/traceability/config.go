--- conflicted
+++ resolved
@@ -3,11 +3,8 @@
 import (
 	"time"
 
-<<<<<<< HEAD
 	"github.com/Axway/agent-sdk/pkg/traceability/redaction"
 	"github.com/Axway/agent-sdk/pkg/util/log"
-=======
->>>>>>> d2d5210d
 	"github.com/elastic/beats/v7/libbeat/beat"
 	"github.com/elastic/beats/v7/libbeat/common"
 	"github.com/elastic/beats/v7/libbeat/common/cfgwarn"
@@ -31,11 +28,8 @@
 	EscapeHTML       bool              `config:"escape_html"`
 	Protocol         string            `config:"protocol"`
 	Hosts            []string          `config:"hosts"`
-<<<<<<< HEAD
 	Redaction        redaction.Config  `config:"redaction" yaml:"redaction"`
-=======
 	AuthToken        string            `config:"authToken"`
->>>>>>> d2d5210d
 }
 
 // ProxyConfig holds the configuration information required to proxy
@@ -94,7 +88,6 @@
 		outputConfig.Index = info.IndexPrefix
 	}
 
-<<<<<<< HEAD
 	// Setup the redaction regular expressions
 	redaction.SetupGlobalRedaction(outputConfig.Redaction)
 
@@ -104,8 +97,6 @@
 		outputConfig.Pipelining = 0
 	}
 
-=======
->>>>>>> d2d5210d
 	return outputConfig, nil
 }
 
