--- conflicted
+++ resolved
@@ -2,12 +2,9 @@
 
 import (
 	"math"
-<<<<<<< HEAD
-=======
 	"os"
 	"strconv"
 	"strings"
->>>>>>> 838a8234
 	"sync"
 
 	"github.com/Axway/agent-sdk/pkg/agent"
