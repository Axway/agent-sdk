package sampling

import (
	"fmt"
	"math"
<<<<<<< HEAD
=======
	"os"
>>>>>>> 838a8234
	"sync"
	"testing"
	"time"

	"github.com/Axway/agent-sdk/pkg/agent"
	"github.com/Axway/agent-sdk/pkg/config"
	"github.com/elastic/beats/v7/libbeat/beat"
	"github.com/elastic/beats/v7/libbeat/common"
	"github.com/elastic/beats/v7/libbeat/publisher"
	"github.com/stretchr/testify/assert"
)

func TestSamplingConfig(t *testing.T) {
	testCases := []struct {
		name           string
		errExpected    bool
		apicDeployment string
		qaOverride     string
		config         Sampling
		expectedConfig Sampling
	}{
		{
			name:        "Default Config",
			errExpected: false,
			config:      DefaultConfig(),
			expectedConfig: Sampling{
				Percentage: 1,
			},
		},
		{
			name:        "Good Custom Config",
			errExpected: false,
			config: Sampling{
				Percentage: 5,
			},
			expectedConfig: Sampling{
				Percentage: 5,
			},
		},
		{
			name:        "Bad Config Too Low",
			errExpected: true,
			config: Sampling{
				Percentage: -5,
			},
		},
		{
			name:        "Bad Config Too High",
			errExpected: true,
			config: Sampling{
				Percentage: 150,
			},
		},
		{
			name:           "QA Override for production",
			errExpected:    true,
			qaOverride:     "100",
			apicDeployment: "prod-eu",
			config: Sampling{
				Percentage: 150,
			},
		},
		{
			name:           "QA Override for non-production",
			errExpected:    false,
			qaOverride:     "100",
			apicDeployment: "preprod",
			config: Sampling{
				Percentage: 150,
			},
			expectedConfig: Sampling{
				Percentage: 100,
			},
		},
		{
			name:           "Invalid QA Override for non-production",
			errExpected:    true,
			qaOverride:     "150",
			apicDeployment: "preprod",
			config: Sampling{
				Percentage: 150,
			},
			expectedConfig: Sampling{
				Percentage: 1,
			},
		},
		{
			name:        "Good Config, Report All Errors",
			errExpected: false,
			config: Sampling{
				Percentage:      10,
				ReportAllErrors: true,
			},
			expectedConfig: Sampling{
				Percentage: 10,
			},
		},
	}

	for _, test := range testCases {
		t.Run(test.name, func(t *testing.T) {
			cfg := config.NewTestCentralConfig(config.TraceabilityAgent)
			if test.apicDeployment != "" {
				centralCfg := cfg.(*config.CentralConfiguration)
				centralCfg.APICDeployment = test.apicDeployment
			}
			os.Setenv(qaSamplingPercentageEnvVar, test.qaOverride)
			agent.Initialize(cfg)

			err := SetupSampling(test.config, false)
			if test.errExpected {
				assert.NotNil(t, err, "Expected the config to fail")
			} else {
				assert.Nil(t, err, "Expected the config to pass")
				assert.Equal(t, test.expectedConfig.Percentage, agentSamples.config.Percentage)
				percentage, _ := GetGlobalSamplingPercentage()
				assert.Equal(t, test.expectedConfig.Percentage, percentage)
			}
		})
	}
}

func TestShouldSample(t *testing.T) {
	testCases := []struct {
		name             string
		apiTransactions  map[string]int
		testTransactions int
		expectedSampled  int
		config           Sampling
		subIDs           map[string]string
	}{
		{
			name: "Maximum Transactions",
			apiTransactions: map[string]int{
				"id1": 1000,
				"id2": 1000,
			},
			expectedSampled: 200,
			config: Sampling{
				Percentage: 10,
				PerAPI:     false,
			},
		},
		{
			name: "Default config transactions",
			apiTransactions: map[string]int{
				"id1": 1000,
				"id2": 1000,
			},
			expectedSampled: 20,
			config:          DefaultConfig(),
		},
		{
			name: "5% of Transactions when per api is disabled",
			apiTransactions: map[string]int{
				"id1": 50,
				"id2": 50,
				"id3": 50,
				"id4": 50,
			}, // Total = 200
			expectedSampled: 10,
			config: Sampling{
				Percentage: 5,
				PerAPI:     false,
			},
		},
		{
			name: "10% of Transactions when per api is disabled",
			apiTransactions: map[string]int{
				"id1": 1000,
				"id2": 1000,
			},
			expectedSampled: 200,
			config: Sampling{
				Percentage: 10,
				PerAPI:     false,
			},
		},
		{
			name: "0.55% of Transactions when per api is disabled",
			apiTransactions: map[string]int{
				"id1": 10000,
			},
			expectedSampled: 55,
			config: Sampling{
				Percentage: 0.55,
				PerAPI:     false,
			},
		},
		{
			name: "9.99% of Transactions when per api is disabled",
			apiTransactions: map[string]int{
				"id1": 10000,
				"id2": 10000,
				"id3": 10000,
			},
			expectedSampled: 30000 * 999 / 10000,
			config: Sampling{
				Percentage: 9.99,
				PerAPI:     false,
			},
		},
		{
			name: "0.0006% of Transactions when per api is disabled",
			apiTransactions: map[string]int{
				"id1": 2000000,
			},
			expectedSampled: 12,
			config: Sampling{
				Percentage: 0.0006,
				PerAPI:     false,
			},
		},
		{
			name: "1% of Transactions when per api is disabled",
			apiTransactions: map[string]int{
				"id1": 1000,
				"id2": 1000,
			},
			expectedSampled: 20,
			config: Sampling{
				Percentage: 1,
				PerAPI:     false,
			},
		},
		{
			name: "0% of Transactions when per api is disabled",
			apiTransactions: map[string]int{
				"id1": 1000,
				"id2": 1000,
			},
			expectedSampled: 0,
			config: Sampling{
				Percentage: 0,
				PerAPI:     false,
			},
		},
		{
			name: "5% per API of Transactions when per api is enabled",
			apiTransactions: map[string]int{
				"id1": 50, // expect 50
				"id2": 50, // expect 50
				"id3": 50, // expect 50
				"id4": 50, // expect 50
			},
			expectedSampled: 20,
			config: Sampling{
				Percentage: 5,
				PerAPI:     true,
			},
		},
		{
			name: "5% of subscription transactions when per api and per sub are enabled",
			apiTransactions: map[string]int{
				"id1": 50, // expect 50
				"id2": 50, // expect 50
				"id3": 50, // expect 50
				"id4": 50, // expect 50
			},
			subIDs: map[string]string{
				"id1": "sub1",
				"id2": "sub2",
				"id3": "sub3",
				"id4": "sub4",
			},
			expectedSampled: 20,
			config: Sampling{
				Percentage: 5,
				PerAPI:     true,
				PerSub:     true,
			},
		},
		{
			name: "5% of subscription transactions when per api is disabled and per sub is enabled",
			apiTransactions: map[string]int{
				"id1": 50, // expect 50
				"id2": 50, // expect 50
				"id3": 50, // expect 50
				"id4": 50, // expect 50
			},
			subIDs: map[string]string{
				"id1": "sub1",
				"id2": "sub2",
				"id3": "sub3",
				"id4": "sub4",
			},
			expectedSampled: 20,
			config: Sampling{
				Percentage: 5,
				PerAPI:     false,
				PerSub:     true,
			},
		},
		{
			name: "5% of per API transactions when per api and per sub are enabled, but no subID is found",
			apiTransactions: map[string]int{
				"id1": 50, // expect 50
				"id2": 50, // expect 50
				"id3": 50, // expect 50
				"id4": 50, // expect 50
			},
			subIDs:          map[string]string{},
			expectedSampled: 20,
			config: Sampling{
				Percentage: 5,
				PerAPI:     true,
				PerSub:     true,
			},
		},
	}

	for _, test := range testCases {
		t.Run(test.name, func(t *testing.T) {
			waitGroup := sync.WaitGroup{}
			sampleCounterLock := sync.Mutex{}
			centralCfg := config.NewTestCentralConfig(config.TraceabilityAgent)
			agent.Initialize(centralCfg)

			err := SetupSampling(test.config, false)
			assert.Nil(t, err)

			sampled := 0

			for apiID, numCalls := range test.apiTransactions {
				waitGroup.Add(1)

				var subID string
				if test.subIDs != nil {
					subID = test.subIDs[apiID]
				}

				go func(wg *sync.WaitGroup, id, subID string, calls int) {
					defer wg.Done()
					for i := 0; i < calls; i++ {
						testDetails := TransactionDetails{
							Status: "Success", // this does not matter at the moment
							APIID:  id,
							SubID:  subID,
						}
						sample, err := ShouldSampleTransaction(testDetails)
						if sample {
							sampleCounterLock.Lock()
							sampled++
							sampleCounterLock.Unlock()
						}
						assert.Nil(t, err)
					}
				}(&waitGroup, apiID, subID, numCalls)
			}

			waitGroup.Wait()
			assert.Nil(t, err)
			assert.Equal(t, test.expectedSampled, sampled)
		})
	}
}

func createEvents(numberOfEvents int, samplePercent float64) []publisher.Event {
	events := []publisher.Event{}

	count := 0
	sampled := 0
	countMax := 100 * int(math.Pow(10, float64(numberOfDecimals(samplePercent))))
	limit := int(float64(countMax) * samplePercent / 100)
	for i := 0; i < numberOfEvents; i++ {
		var event publisher.Event
		if count < limit {
			sampled++
			event = createEvent(true)
		} else {
			event = createEvent(false)
		}
		events = append(events, event)
		count++
		if count == countMax {
			count = 0
		}
	}

	return events
}

func createEvent(sampled bool) publisher.Event {
	fieldsData := common.MapStr{
		"message": "message value",
	}
	meta := common.MapStr{}
	if sampled {
		meta.Put(SampleKey, true)
	}
	return publisher.Event{
		Content: beat.Event{
			Timestamp: time.Now(),
			Meta:      meta,
			Private:   nil,
			Fields:    fieldsData,
		},
	}
}

func TestFilterEvents(t *testing.T) {
	testCases := []struct {
		name           string
		testEvents     int
		eventsExpected int
		config         Sampling
	}{
		{
			name:           "10% of Events",
			testEvents:     2000,
			eventsExpected: 200,
			config: Sampling{
				Percentage: 10,
			},
		},
		{
			name:           "1% of Events",
			testEvents:     2000,
			eventsExpected: 20,
			config: Sampling{
				Percentage: 1,
			},
		},
		{
			name:           "0.1% of Events",
			testEvents:     2000,
			eventsExpected: 2,
			config: Sampling{
				Percentage: 0.1,
			},
		},
		{
			name:           "0% of Events",
			testEvents:     2000,
			eventsExpected: 0,
			config: Sampling{
				Percentage: 0,
			},
		},
	}

	for _, test := range testCases {
		t.Run(test.name, func(t *testing.T) {
			centralCfg := config.NewTestCentralConfig(config.TraceabilityAgent)
			agent.Initialize(centralCfg)

			err := SetupSampling(test.config, false)
			assert.Nil(t, err)

			eventsInTest := createEvents(test.testEvents, test.config.Percentage)
			filterEvents, err := FilterEvents(eventsInTest)

			assert.Nil(t, err)
			assert.Len(t, filterEvents, test.eventsExpected)
		})
	}
}

func Test_SamplingPercentageDecimals(t *testing.T) {
	testCases := []struct {
		value                float64
		expectedNbOfDecimals int
	}{
		{
			value:                10.9654,
			expectedNbOfDecimals: 4,
		},
		{
			value:                2.34567890,
			expectedNbOfDecimals: 7,
		},
		{
			value:                0,
			expectedNbOfDecimals: 0,
		},
		{
			value:                100,
			expectedNbOfDecimals: 0,
		},
	}
	for _, test := range testCases {
		t.Run(fmt.Sprintf("%f", test.value), func(t *testing.T) {
			assert.Equal(t, numberOfDecimals(test.value), test.expectedNbOfDecimals)
		})
	}
}<|MERGE_RESOLUTION|>--- conflicted
+++ resolved
@@ -3,10 +3,7 @@
 import (
 	"fmt"
 	"math"
-<<<<<<< HEAD
-=======
 	"os"
->>>>>>> 838a8234
 	"sync"
 	"testing"
 	"time"
