package sampling

import (
	"strings"
	"sync"
	"sync/atomic"
	"time"

	management "github.com/Axway/agent-sdk/pkg/apic/apiserver/models/management/v1alpha1"
	"github.com/Axway/agent-sdk/pkg/apic/definitions"
	"github.com/Axway/agent-sdk/pkg/transaction/util"
	"github.com/elastic/beats/v7/libbeat/publisher"
)

type endpointsSampling struct {
	enabled       atomic.Bool
	endpointsInfo map[string]bool
	endpointsLock sync.Mutex
}

type concurrentTime struct {
	endTime time.Time
	mu      sync.RWMutex
}

func (ct *concurrentTime) SetEndTime(endTime time.Time) {
	ct.mu.Lock()
	defer ct.mu.Unlock()
	ct.endTime = endTime
}

func (ct *concurrentTime) GetEndTime() time.Time {
	ct.mu.RLock()
	defer ct.mu.RUnlock()
	return ct.endTime
}

// sample - private struct that is used to keep track of the samples being taken
type sample struct {
	config              Sampling
	currentCounts       map[string]int
	samplingLock        sync.Mutex
	samplingCounter     int32
	counterResetPeriod  *atomic.Int64
	counterResetStopCh  chan struct{}
	enabled             atomic.Bool
	samplingTime        concurrentTime
	endpointsSampling   endpointsSampling
	limit               int32
	resetterRunning     atomic.Bool
	apiAppErrorSampling map[string]struct{}         // key: apiID+appID, value: doesn't matter, only key presence is used
	externalAppKeyData  definitions.ExternalAppData // field used to obtain external app value from agent details
}

func (s *sample) EnableSampling(samplingLimit int32, samplingEndTime time.Time, endpointsInfo map[string]management.TraceabilityAgentAgentstateSamplingEndpoints) {
	if len(endpointsInfo) > 0 {
		go s.handleEndpointsSampling(endpointsInfo)
	}

	if time.Now().Before(samplingEndTime) {
		// only enable sampling if the end time is in the future
		s.enabled.Store(true)
		s.samplingTime.SetEndTime(samplingEndTime)
		go s.disableSampling()
	}

	s.limit = samplingLimit
	s.resetSamplingCounter()

	// start limit reset job; limit is reset every minute
	go s.samplingCounterReset()
}

func (s *sample) disableSampling() {
	disableTimer := time.NewTimer(time.Until(s.samplingTime.GetEndTime()))
	<-disableTimer.C

	s.enabled.Store(false)
	// stop limit reset job when sampling is disabled

	s.stopCounterResetter()
}

func (s *sample) handleEndpointsSampling(endpoints map[string]management.TraceabilityAgentAgentstateSamplingEndpoints) {
	s.endpointsSampling.enabled.Store(true)

	wg := sync.WaitGroup{}

	for apiID, endpoint := range endpoints {
		if !s.addEndpointSampling(apiID, endpoint.OnlyErrors) {
			// skip if endpoint already exists
			continue
		}

		wg.Add(1)
		go func(apiID string, endpointEndTime time.Time) {
			disableTimer := time.NewTimer(time.Until(endpointEndTime))
			defer wg.Done()

			<-disableTimer.C

			s.removeEndpointSampling(apiID)
		}(apiID, time.Time(endpoint.EndTime))
	}

	wg.Wait()
	s.resetEndpointSampling()
}

func (s *sample) addEndpointSampling(apiID string, onlyErrors bool) bool {
	s.endpointsSampling.endpointsLock.Lock()
	defer s.endpointsSampling.endpointsLock.Unlock()
	if _, ok := s.endpointsSampling.endpointsInfo[apiID]; ok {
		// endpoint already exists, no need to add it again
		return false
	}
	s.endpointsSampling.endpointsInfo[apiID] = onlyErrors
	return true
}

func (s *sample) removeEndpointSampling(apiID string) {
	s.endpointsSampling.endpointsLock.Lock()
	defer s.endpointsSampling.endpointsLock.Unlock()
	delete(s.endpointsSampling.endpointsInfo, apiID)
}

func (s *sample) sampleEndpointAndOnlyErrors(apiID string) (bool, bool) {
	s.endpointsSampling.endpointsLock.Lock()
	defer s.endpointsSampling.endpointsLock.Unlock()
	if _, ok := s.endpointsSampling.endpointsInfo[apiID]; !ok {
		return false, false // endpoint not found
	}
	return true, s.endpointsSampling.endpointsInfo[apiID] // endpoint found, return onlyErrors
}

func (s *sample) resetEndpointSampling() {
	s.endpointsSampling.endpointsLock.Lock()
	defer s.endpointsSampling.endpointsLock.Unlock()
	if len(s.endpointsSampling.endpointsInfo) > 0 {
		return
	}
	s.endpointsSampling.enabled.Store(false)
	s.stopCounterResetter()
}

func (s *sample) stopCounterResetter() {
	if !s.resetterRunning.Load() {
		return // resetter already stopped
	}
	s.counterResetStopCh <- struct{}{}
}

func (s *sample) samplingCounterReset() {
	if s.resetterRunning.Load() {
		return // resetter is already running
	}

	s.resetterRunning.Store(true)
	resetPeriod := time.Duration(s.counterResetPeriod.Load())
	nextLimiterPeriod := time.Now().Round(resetPeriod)
	<-time.NewTimer(time.Until(nextLimiterPeriod)).C
	s.resetSamplingCounter()

	ticker := time.NewTicker(resetPeriod)

	defer ticker.Stop()
	for {
		select {
		case <-s.counterResetStopCh:
			s.resetterRunning.Store(false)
			return
		case <-ticker.C:
			s.resetSamplingCounter()
		}
	}
}

func (s *sample) resetSamplingCounter() {
	s.samplingLock.Lock()
	defer s.samplingLock.Unlock()
	s.samplingCounter = 0
}

// ShouldSampleTransaction - receives the transaction details and returns true to sample it false to not
func (s *sample) ShouldSampleTransaction(details TransactionDetails) bool {
	onlyErrors := s.config.OnlyErrors

	statusText := GetStatusFromCodeString(details.Status)

	// if both are disabled, skip. if endpoints is enabled and sampling is disabled, check if the endpoint is found
	if !s.enabled.Load() && !s.endpointsSampling.enabled.Load() {
		return false
	} else if s.endpointsSampling.enabled.Load() && !s.enabled.Load() {
		apiID := strings.TrimPrefix(details.APIID, util.SummaryEventProxyIDPrefix)
		var found bool
		found, onlyErrors = s.sampleEndpointAndOnlyErrors(apiID)
		if !found {
			// if endpoint is not found and sampling is not enabled for this endpoint, return false
			return false
		}
	}

	// sampling limit per minute exceeded
	s.samplingLock.Lock()
	defer s.samplingLock.Unlock()
	if s.limit <= s.samplingCounter {
		return false
	}

	hasFailedStatus := statusText == Failure
	// sample only failed transaction if OnlyErrors is set to `true` and the transaction summary's status is an error
	if !hasFailedStatus && onlyErrors {
		return false
	}

	// check if transaction is an error and sample it for api-app pair if no other error was found yet
<<<<<<< HEAD
	if hasFailedStatus && s.config.ErrorSamplingEnabled {
		key := details.APIID + details.SubID
		if _, exists := s.apiAppErrorSampling[key]; exists {
			return false
		}
		s.apiAppErrorSampling[key] = struct{}{}
=======
	if hasFailedStatus {
		key := FormatApiAppKey(details.APIID, details.SubID)
		if _, exists := s.apiAppErrorSampling[key]; exists {
			return false
		}
		s.apiAppErrorSampling[key] = true
		// we don't count the unique combos so we don't add those to the counter
		return true
>>>>>>> 4b972a6b
	}

	s.samplingCounter++

	return true
}

// FilterEvents - returns an array of events that are part of the sample
func (s *sample) FilterEvents(events []publisher.Event) []publisher.Event {
	if s.config.Percentage == countMax {
		return events // all events are sampled by default
	}

	sampledEvents := make([]publisher.Event, 0)
	for _, event := range events {
		if _, sampled := event.Content.Meta[SampleKey]; sampled {
			sampledEvents = append(sampledEvents, event)
		}
	}

	return sampledEvents
}

func (s *sample) GetSamplePercentage() float64 {
	return s.config.Percentage
}<|MERGE_RESOLUTION|>--- conflicted
+++ resolved
@@ -214,23 +214,15 @@
 	}
 
 	// check if transaction is an error and sample it for api-app pair if no other error was found yet
-<<<<<<< HEAD
 	if hasFailedStatus && s.config.ErrorSamplingEnabled {
-		key := details.APIID + details.SubID
-		if _, exists := s.apiAppErrorSampling[key]; exists {
-			return false
-		}
-		s.apiAppErrorSampling[key] = struct{}{}
-=======
-	if hasFailedStatus {
 		key := FormatApiAppKey(details.APIID, details.SubID)
 		if _, exists := s.apiAppErrorSampling[key]; exists {
 			return false
 		}
-		s.apiAppErrorSampling[key] = true
+		s.apiAppErrorSampling[key] = struct{}{}
+
 		// we don't count the unique combos so we don't add those to the counter
 		return true
->>>>>>> 4b972a6b
 	}
 
 	s.samplingCounter++
