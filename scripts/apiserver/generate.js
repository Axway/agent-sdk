--- conflicted
+++ resolved
@@ -10,6 +10,8 @@
  * A "sub resource" would be another type that the main resource depends on like APIServiceSpec or AWSDataPlaneSpec.
  * These files are generated from the openapi-generator and their name comes from the generator.
  * The APIServiceSpec type will be found in the model_api_service_spec.go file.
+ *
+ *
  */
 
 const { execSync } = require('child_process');
@@ -65,7 +67,9 @@
 		// fs.writeFileSync('./main-resources.json', JSON.stringify(mainResources));
 		delete subResources.api; // the api resources are common resources, and have been written manually.
 		writeSubResources(subResources);
-		writeMainResources(mainResources);
+	        writeMainResources(mainResources);
+
+		writeSet(mainResources);
 	})
 	.catch(err => console.log('ERROR: ', err));
 
@@ -79,9 +83,8 @@
 		for (let versionKey in groupObj) {
 			const data = JSON.stringify(groupObj[versionKey]);
 			const res = execSync(
-				`openapi-generator-cli generate -g go -i /dev/stdin --package-name ${versionKey} --output ${modelsPath}${groupKey}/${versionKey} -DmodelDocs=false -Dmodels << 'EOF'\n${data}\nEOF`
+				`openapi-generator-cli generate -g go -i /dev/stdin --package-name ${versionKey} --output ${modelsPath}${groupKey}/${versionKey} --global-property modelDocs=false,models << 'EOF'\n${data}\nEOF`
 			);
-			console.log(res.toString());
 		}
 	}
 };
@@ -103,8 +106,8 @@
 
 				const input = `\'${JSON.stringify(resource)}\'`;
 				// make the folders if they do not exist
-				execSync(`mkdir -p ${clientsPath}${group}/${version}`);
-				execSync(`mkdir -p ${modelsPath}${group}/${version}`);
+				execSync(`mkdir -p ${clientsPath}${group}/${version}`).toString();
+				execSync(`mkdir -p ${modelsPath}${group}/${version}`).toString();
 
 				// create the models using the go template
 				const model = `${modelsPath}${file}`;
@@ -116,8 +119,7 @@
 				// creat the clients using the go template
 				const client = `${clientsPath}${file}`;
 				execSync(
-					`echo ${input} | gomplate --context res="stdin:?type=application/json" -f ${clientsTmplPath} --out "${client}"`
-				);
+					`echo ${input} | gomplate --context res="stdin:?type=application/json" -f ${clientsTmplPath} --out "${client}"`).toString();
 				console.log(`Created client ${client}`);
 			}
 		}
@@ -135,7 +137,7 @@
 		);
 		return acc;
 	}, {});
-	return [subResources, mainResources];
+        return [subResources, mainResources];
 };
 
 const addResourceToGroupVersion = (acc, spec, schemaKey) => {
@@ -233,137 +235,6 @@
 	};
 };
 
-<<<<<<< HEAD
-// Convert the yaml definitions to an array of json objects.
-const resources = JSON.parse(
-  execSync(`cat pkg/apic/apiserver/definitions/*.yaml | yq r - -d* -j --collect`).toString()
-)
-  // Pull each version out and add the group, kind, & scope values
-  .map((resource) =>
-    resource.spec.versions.map((version) => ({
-      ...version,
-      group: resource.group,
-      kind: resource.kind,
-      scope: resource.scope,
-      version: version.name,
-      names: resource.spec.names,
-    }))
-  )
-  // Since versions is an array, each element is an array of objects. Flatten the 2-d array
-  .reduce((acc, value) => acc.concat(value));
-
-// Create initial grouped resources with no schemas defined.
-// Grouped Resources contain a schema with all resources that belong to a resource identified by its group & kind
-const initGroupedResources = resources.reduce((acc, resource) => {
-  if (acc.length === 0) {
-    acc.push(newGroupedResource(resource.group, resource.version));
-  } else {
-    let isResourceGroupFound = acc.some(
-      (obj) => obj.group === resource.group && obj.version === resource.version
-    );
-    if (!isResourceGroupFound) {
-      acc.push(newGroupedResource(resource.group, resource.version));
-    }
-  }
-
-  return acc;
-}, []);
-
-// Add all resources to a GroupedResource's schema by its group & kind values.
-const groupedResources = resources.reduce((acc, currentResource) => {
-  const { group, kind, schema, subresources, version } = currentResource;
-  const groupedResource = acc.find(
-    (resource) => resource.group === group && resource.version === version
-  );
-
-  if (schema && schema.openAPIV3Schema && schema.openAPIV3Schema.constructor === Object) {
-    groupedResource.openapi.components.schemas = {
-      ...groupedResource.openapi.components.schemas,
-      [`${kind}SPEC`]: schema.openAPIV3Schema,
-    };
-  } else {
-    console.error('ERROR: schema or schema.openAPIV3Schema is not an object', schema);
-  }
-  if (subresources && subresources.constructor === Object) {
-    const subresourceKeys = Object.entries(subresources).map(([key, value]) => [
-      `${kind}${key.toUpperCase()}`,
-      value.openAPIV3Schema,
-    ]);
-    groupedResource.openapi.components.schemas = {
-      ...groupedResource.openapi.components.schemas,
-      ...subresourceKeys.reduce((acc, value) => {
-        acc[value[0]] = value[1];
-        return acc;
-      }, {}),
-    };
-  }
-  return acc;
-}, initGroupedResources);
-
-// Create packages based on the group & version
-for (groupedResource of groupedResources) {
-  const { group, openapi, version } = groupedResource;
-  const res = execSync(
-    `openapi-generator generate -g go -i /dev/stdin --package-name ${version} --output pkg/apic/apiserver/models/${group}/${version} --global-property modelDocs=false,models << 'EOF'\n${JSON.stringify(
-      openapi
-    )}\nEOF`
-  );
-  console.log(res.toString());
-}
-
-const gomplateResources = resources.map((resource) => ({
-  kind: resource.kind,
-  version: resource.version,
-  group: resource.group,
-  scope: resource.scope || null,
-  resource: resource.names.plural,
-  fields: {
-    spec: !isSpecEmpty(resource.schema.openAPIV3Schema),
-    ...Object.entries(resource.subresources || {})
-      .map(([key, value]) => [key, !isSpecEmpty(value.openAPIV3Schema)])
-      .reduce((acc, value) => {
-        acc[value[0]] = value[1];
-        return acc;
-      }, {}),
-  },
-}));
-
-// The main struct & client for each resource is generated via gomplate
-for (resource of gomplateResources) {
-  const input = `\'${JSON.stringify(resource)}\'`;
-  execSync(
-    `echo ${input} | gomplate --context res="stdin:?type=application/json" -f scripts/apiserver/resources.tmpl --out "pkg/apic/apiserver/models/${resource.group}/${resource.version}/${resource.kind}.go"`
-  );
-  execSync(`mkdir -p pkg/apic/apiserver/clients/${resource.group}/${resource.version}`);
-  execSync(
-    `echo ${input} | gomplate --context res="stdin:?type=application/json" -f scripts/apiserver/clients.tmpl --out "pkg/apic/apiserver/clients/${resource.group}/${resource.version}/${resource.kind}.go"`
-  );
-  console.log(`Created ${resource.group}/${resource.version}/${resource.kind}.go`);
-}
-
-const setResources = resources.reduce((acc, currentResource) => {
-    const { group, kind, scope, version } = currentResource;
-    var setResource = acc.find(
-        (resource) => resource.group === group && resource.version === version
-    );
-
-    if (setResource == undefined) {
-        setResource = { kinds: [], group, version}
-        acc.push(setResource)
-    }
-
-    setResource.kinds.push({
-        kind,
-        scoped: (scope != undefined) || (scope != null)
-    })
-
-    return acc},
-                                      [])
-
-const setInput = JSON.stringify({set: setResources})
-
-execSync(`gomplate --context input='stdin:?type=application/json' -f scripts/apiserver/set.tmpl --out "pkg/apic/apiserver/clients/set.go"`, {input: setInput})
-=======
 // The main API Server resources get passed into here, like APISpec, Environment, etc. Used to format the object before parsing it with the resources.tmpl file.
 const createGomplateResource = resource => {
 	return {
@@ -376,4 +247,21 @@
 		fields: filterFields(resource),
 	};
 };
->>>>>>> 3d7b7394
+
+
+// The clients Set is generated from all the main resources.
+const writeSet = resources => {
+        var setResources = []
+        Object.entries(resources).forEach(([group, versions]) => {
+                Object.entries(versions).forEach(([version, versionFields]) =>{
+                        kinds = Object.entries(versionFields.components.schemas).map(([kind, {'x-axway-scoped':scoped}]) => {return {kind, scoped}})
+                        setResources.push({group, version, kinds})
+                })
+        })
+        const setInput = JSON.stringify({set: setResources}, null, 2)
+
+        execSync(
+                `gomplate --context input='stdin:?type=application/json' -f scripts/apiserver/set.tmpl --out "pkg/apic/apiserver/clients/set.go"`,
+                {input: setInput}
+        )
+}