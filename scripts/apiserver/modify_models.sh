#!/bin/bash

MODEL_PATH="${OUTDIR}/models/management/v1alpha1"
COMMENT="// GENERATE: The following code has been modified after code generation"

# for each file that needs changing, you can re-use the following 2 vars if you wish
SEARCH="\s*AutoSubscribe\s*bool.*"
REPLACE="AutoSubscribe bool \`json:\"autoSubscribe\"\`"

# Ubuntu ships with GNU sed, where the suffix for the -i option is optional.
# OS X ships with BSD sed, where the suffix is mandatory, and a backup will be created.
# Using GNU sed prevents the script from breaking, and will not create a backup file.
SED=sed
OS=`uname`
if [[ "$OS" == "Darwin" ]] ; then
    SED=gsed
    type $SED >/dev/null 2>&1 || {
        echo -e >&2 "$SED it not installed. Try: brew install gnu-sed" ;
        exit 1;
    }
fi

######################
# For model_consumer_instance_spec_subscription.go, we want to remove 'omitempty' from AutoSubscribe
######################
# add a comment to the code
$SED -i -e "/${SEARCH}/i ${COMMENT}" ${MODEL_PATH}/model_consumer_instance_spec_subscription.go
# comment out the line we're changing
$SED -i -e "s/${SEARCH}/\/\/ &/" ${MODEL_PATH}/model_consumer_instance_spec_subscription.go
# add in the new line we want
$SED -i "/AutoSubscribe/a ${REPLACE}" ${MODEL_PATH}/model_consumer_instance_spec_subscription.go
# reformat the code
go fmt ${MODEL_PATH}/model_consumer_instance_spec_subscription.go


######################
# For model_consumer_instance_spec.go, we want to turn 	"Icon ConsumerInstanceSpecIcon `json:"icon,omitempty"`" into
# "Icon *ConsumerInstanceSpecIcon `json:"icon,omitempty"`"
######################
SEARCH="\s*Icon\s*ConsumerInstanceSpecIcon.*"
REPLACE="Icon *ConsumerInstanceSpecIcon \`json:\"icon,omitempty\"\`"
# add a comment to the code
$SED -i -e "/${SEARCH}/i ${COMMENT}" ${MODEL_PATH}/model_consumer_instance_spec.go
# comment out the line we're changing
$SED -i -e "s/${SEARCH}/\/\/ &/" ${MODEL_PATH}/model_consumer_instance_spec.go
# add in the new line we want
$SED -i "/ConsumerInstanceSpecIcon/a ${REPLACE}" ${MODEL_PATH}/model_consumer_instance_spec.go
# reformat the code
go fmt ${MODEL_PATH}/model_consumer_instance_spec.go


######################
# Update any time imports in the models, we want to turn "time" into
# time "github.com/Axway/agent-sdk/pkg/apic/apiserver/models/api/v1"
######################
MODELS=`find ${OUTDIR}/models -type f -name "model_*.go"`

SEARCH="\s*\"time\"$"
REPLACE="time \"github.com/Axway/agent-sdk/pkg/apic/apiserver/models/api/v1\""
for file in ${MODELS}; do
    if grep -e ${SEARCH} ${file} >> /dev/null; then
        # add a comment to the code
        $SED -i -e "/${SEARCH}/i ${COMMENT}" ${file}
        # comment out the line we're changing
        $SED -i -e "s/${SEARCH}/\/\/ &/" ${file}
        # add in the new line we want
        $SED -i "/\/\/${SEARCH}/a ${REPLACE}" ${file}
        # reformat the code
        go fmt ${file}
    fi
done

######################
# Update any OneOf types to be interface{}
######################
MODELS=`find ${OUTDIR}/models -type f -name "model_*.go"`

SEARCH="OneOf.*\s"
REPLACE="interface{} "
for file in ${MODELS}; do
    if grep -e ${SEARCH} ${file} >> /dev/null; then
        # add a comment to the code
        $SED -i -e "/${SEARCH}/i ${COMMENT}" ${file}
        # replace the Oneof type
        $SED -i -e "s/${SEARCH}/${REPLACE}/g" ${file}
        # reformat the code
        go fmt ${file}
    fi
done

######################
# Update the following STATES to include the type infront of the constant
######################
MODELS=`find ${OUTDIR}/models -type f -name "model_*_state.go"`
STATES="DRAFT ACTIVE DEPRECATED ARCHIVED"

for file in ${MODELS}; do
    stateType=`grep "List of" ${file} | awk '{print $4}'`
    for state in ${STATES}; do
        if grep -e ${state} ${file} >> /dev/null; then
            # add a comment to the code
            $SED -i -e "/${state}/i ${COMMENT}" ${file}
            # replace the Oneof type
            $SED -i -e "s/${state}/${stateType}${state}/g" ${file}
            # reformat the code
            go fmt ${file}
        fi
    done
done

<<<<<<< HEAD
=======

######################
# Update the Status subresource in generated model to use v1.ResourceStatus
######################
MODELS=`find ${OUTDIR}/models -type f -name "*.go" \
    ! -name 'model_*.go' \
    ! -name 'AmplifyRuntimeConfig.go' \
    ! -name 'AssetMapping.go' \
    ! -name 'ConsumerInstance.go' \
    ! -name 'DiscoveryAgent.go' \
    ! -name 'GovernanceAgent.go' \
    ! -name 'TraceabilityAgent.go'`

SEARCH="\s*Status.*\s*\`json:\"status\"\`$"
REPLACE="Status *apiv1.ResourceStatus \`json:\"status\"\`"
SEARCH_UNMARSHAL="\s*err\s=\sjson\.Unmarshal(sr,\s\&res.Status)$"
REPLACE_UNMARSHAL="res.Status = &apiv1.ResourceStatus{}\nerr = json.Unmarshal(sr, res.Status)"
for file in ${MODELS}; do
    if grep -e ${SEARCH} ${file} >> /dev/null; then
        # comment out the line we're changing
        $SED -i -e "s/${SEARCH}/\/\/ &/" ${file}
        # add in the new line we want
        $SED -i "/\/\/${SEARCH}/a ${REPLACE}" ${file}
        # Update the unmarshal call
        $SED -i -e "s/${SEARCH_UNMARSHAL}/\/\/ &/" ${file}
        # add in the new line we want
        $SED -i "/\/\/${SEARCH_UNMARSHAL}/a ${REPLACE_UNMARSHAL}" ${file}
        # reformat the code
        go fmt ${file}
    fi
done

>>>>>>> 00826caa
######################
# Update the following REQUEST states to include the type infront of the constant
######################
MODELS=`find ${OUTDIR}/models -type f -name "model_*_request.go"`
REQUESTS="PROVISION RENEW"

for file in ${MODELS}; do
    requestType=`grep "List of" ${file} | awk '{print $4}'`
    for request in ${REQUESTS}; do
        if grep -e ${request} ${file} >> /dev/null; then
            # add a comment to the code
            $SED -i -e "/${request}/i ${COMMENT}" ${file}
            # replace the Oneof type
            $SED -i -e "s/${request}/${requestType}${request}/g" ${file}
            # reformat the code
            go fmt ${file}
        fi
    done
done<|MERGE_RESOLUTION|>--- conflicted
+++ resolved
@@ -108,8 +108,6 @@
     done
 done
 
-<<<<<<< HEAD
-=======
 
 ######################
 # Update the Status subresource in generated model to use v1.ResourceStatus
@@ -142,7 +140,6 @@
     fi
 done
 
->>>>>>> 00826caa
 ######################
 # Update the following REQUEST states to include the type infront of the constant
 ######################
