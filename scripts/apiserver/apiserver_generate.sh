--- conflicted
+++ resolved
@@ -1,13 +1,8 @@
 #!/bin/bash
 
-<<<<<<< HEAD
-node ./scripts/apiserver/generate.js
-go fmt ./pkg/apic/apiserver/...
-goimports -w=true ./pkg/apic/apiserver/models
-=======
-PROTOCOL=${1:?"Protocol must be http or https"}
-HOST=${2:?"Host must be set to fetch the API Server documentation, such as apicentral.axway.com"}
-PORT=${3:?"Port to connect to the host"}
+PROTOCOL=${1:-?"Protocol must be http or https"}
+HOST=${2:-?"Host must be set to fetch the API Server documentation, such as apicentral.axway.com"}
+PORT=${3:-?"Port to connect to the host"}
 
 # set the environment vars
 export GO_POST_PROCESS_FILE="`command -v gofmt` -w"
@@ -19,5 +14,4 @@
 goimports -w=true ./pkg/apic/apiserver
 
 # run script to modify any files that need tweeking
-./scripts/apiserver/modify_models.sh
->>>>>>> 3d7b7394
+./scripts/apiserver/modify_models.sh