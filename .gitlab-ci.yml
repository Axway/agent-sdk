###
image: docker:dind

variables:
  GIT_REPO_PATH: src/github.com/Axway # overridden from variables.yml
  GIT_REPO_NAME: agent-sdk

  # for agent trigger jobs
  AWS_DISCOVERY_PROJECT_ID: 7397
  V7_DISCOVERY_PROJECT_ID: 7540
  AZURE_DISCOVERY_PROJECT_ID: 8585

  # Fortify
  FORTIFY_PROJECT: "10566"
  FORTIFY_BUILD_ID: "apic_agents_sdk"
  FORTIFY_INCLUDE: "**/*.go"
  FORTIFY_EXCLUDE: "**/*_test.go"

  # Blackduck
  BLACKDUCK_PROJECT_NAME: "Amplify - APIC Agent SDK"

  # SRM
  SRM_PROJECT_NAME: "$BLACKDUCK_PROJECT_NAME"
  SRM_PROJECT_ID: "225"

  # just to be sure we don't do vendoring
  GOFLAGS: "-mod=mod"

############################################################
# Section for external includes
############################################################
include:
  - project: "apigov/gitlabci"
    ref: master
    file: "/.gitlab-ci-sonar.yml"
  - project: "apigov/beano_cicd"
    ref: $BEANO_CICD_GREEN
    # the order of these include files is important
    file:
      - "/gitlabci/variables.yml"
      - "/gitlabci/restrictions.yml"
      - "/gitlabci/jobs.yml"
  - project: "scurity/gitlabci"
    ref: $SCURITY_GREEN
    file:
      - "/.gitlab-ci-fortify.yml"
      - "/.gitlab-ci-twistlock.yml"
      - "/.gitlab-ci-iriusrisk.yml"
      - "/.gitlab-ci-blackduck.yml"
      - "/.gitlab-ci-security.yml"
  - project: "apigov/beano_cicd"
    ref: $BEANO_CICD_GREEN
    # this one MUST be after the scurity jobs in order for overrides to work correctly!
    file:
      - "/gitlabci/securityjobs.yml"
      - "/gitlabci/securityjobsformirror.yml"

stages:
  - test
  - qa-test
  - sonar-preview
  - sonar-publish
  - security-scans
  - security-review
  - update-dep

############################################################
# Section for triggering agent updates
############################################################
.trigger-downstream-agent:
  stage: update-dep
  when: manual
  script:
    - apk update && apk add curl ca-certificates
    - echo "triggering downstream agent with SDK_SHA = ${CI_COMMIT_SHA}"
    - curl --request POST --form "token=${CI_JOB_TOKEN}" --form "variables[SDK_SHA]=${CI_COMMIT_SHA}" --form ref=master ${CURL_URL_FOR_TRIGGER}/${PROJECT_ID}/trigger/pipeline
  extends: .only-default-branch
  except:
    refs:
      - schedules

trigger-aws-apigw-discovery-agent:
  before_script:
    - export PROJECT_ID=${AWS_DISCOVERY_PROJECT_ID}
  extends: .trigger-downstream-agent

trigger-v7-discovery-agent:
  before_script:
    - export PROJECT_ID=${V7_DISCOVERY_PROJECT_ID}
  extends: .trigger-downstream-agent

trigger-azure-discovery-agent:
  before_script:
    - export PROJECT_ID=${AZURE_DISCOVERY_PROJECT_ID}
  extends: .trigger-downstream-agent

twistlock-discovery:on-schedule:
  rules:
    - !reference [.only-never-rule, rules]

twistlock-traceability:on-schedule:
  rules:
    - !reference [.only-never-rule, rules]

merge-twistlock-scans-latest:
  rules:
    - !reference [.only-never-rule, rules]

<<<<<<< HEAD
=======
upload-files-to-srm:
  rules:
    - !reference [.only-never-rule, rules]

>>>>>>> cd43e116
# For these 2, override the 'needs' from base
report-latest:
  needs:
    - fetch-blackduck:on-schedule

report-snapshot-and-push:
  needs:
    - fetch-fortify
    - fetch-third-party<|MERGE_RESOLUTION|>--- conflicted
+++ resolved
@@ -106,13 +106,10 @@
   rules:
     - !reference [.only-never-rule, rules]
 
-<<<<<<< HEAD
-=======
 upload-files-to-srm:
   rules:
     - !reference [.only-never-rule, rules]
 
->>>>>>> cd43e116
 # For these 2, override the 'needs' from base
 report-latest:
   needs:
