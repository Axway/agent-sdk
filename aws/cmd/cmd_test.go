package cmd

import (
	"fmt"
	"testing"
	"time"

	corecmd "git.ecd.axway.int/apigov/aws_apigw_discovery_agent/core/cmd"
	corecfg "git.ecd.axway.int/apigov/aws_apigw_discovery_agent/core/config"
	flag "github.com/spf13/pflag"
	"github.com/spf13/viper"
	"github.com/stretchr/testify/assert"
)

func getPFlag(cmd corecmd.AgentRootCmd, flagName string) *flag.Flag {
	return cmd.RootCmd().Flags().Lookup(flagName)
}

func assertCmdFlag(t *testing.T, cmd corecmd.AgentRootCmd, flagName, fType, description string) {
	pflag := getPFlag(cmd, flagName)
	assert.NotNil(t, pflag)
	assert.Equal(t, fType, pflag.Value.Type())
	assert.Equal(t, description, pflag.Usage)
}

func assertStringCmdFlag(t *testing.T, cmd corecmd.AgentRootCmd, propertyName, flagName, defaultVal, description string) {
	assertCmdFlag(t, cmd, flagName, "string", description)
	assert.Equal(t, defaultVal, viper.GetString(propertyName))
}

func assertBoolCmdFlag(t *testing.T, cmd corecmd.AgentRootCmd, propertyName, flagName string, defaultVal bool, description string) {
	assertCmdFlag(t, cmd, flagName, "bool", description)
	assert.Equal(t, defaultVal, viper.GetBool(propertyName))
}

func assertDurationCmdFlag(t *testing.T, cmd corecmd.AgentRootCmd, propertyName, flagName string, defaultVal time.Duration, description string) {
	assertCmdFlag(t, cmd, flagName, "duration", description)
	assert.Equal(t, defaultVal, viper.GetDuration(propertyName))
}

func TestAWSCmdFlags(t *testing.T) {
	// Discovery Agent
	rootCmd := corecmd.NewRootCmd("Test", "TestRootCmd", nil, nil, corecfg.DiscoveryAgent)
	AddAWSProperties(rootCmd)
	assertDurationCmdFlag(t, rootCmd, "aws.pollInterval", "awsPollInterval", 20*time.Second, "Interval between polling the SQS Queue")
	assertStringCmdFlag(t, rootCmd, "aws.queueName", "awsQueueName", "", "SQS Queue Name that we are polling")
	assertStringCmdFlag(t, rootCmd, "aws.region", "awsRegion", "", "AWS Region that we are watching for changes")
	assertStringCmdFlag(t, rootCmd, "aws.auth.accessKey", "awsAccessKey", "", "Access Key for AWS Authentication")
	assertStringCmdFlag(t, rootCmd, "aws.auth.secretKey", "awsSecretKey", "", "Secret Key for AWS Authentication")
<<<<<<< HEAD
	assertStringCmdFlag(t, rootCmd, "aws.logGroupArn", "awsLogGroupArn", "", "AWS Log Group ARN for AWS API Gateway Access logs")
	assertStringCmdFlag(t, rootCmd, "aws.discoveryTags", "awsDiscoveryTags", "PublishToCentral", "Tags on AWS API Gateway stages that will be discovered by the agent")
	assertBoolCmdFlag(t, rootCmd, "aws.pushTags", "awsPushTags", false, "Push the Tags on AWS API Gateway stages to AMPLIFY Central")
=======
	assertStringCmdFlag(t, rootCmd, "aws.logGroupArn", "awsLogGroupArn", "", "AWS Log Group ARN for AWS APIGW Access logs")
	assertBoolCmdFlag(t, rootCmd, "aws.pushTags", "awsPushTags", false, "Push the Tags on AWS APIGW stages to API Central")
>>>>>>> 017f1674

	// Traceability Agent
	rootCmd = corecmd.NewRootCmd("Test", "TestRootCmd", nil, nil, corecfg.TraceabilityAgent)
	AddAWSProperties(rootCmd)
	assertDurationCmdFlag(t, rootCmd, "aws.pollInterval", "awsPollInterval", 20*time.Second, "Interval between polling the SQS Queue")
	assertStringCmdFlag(t, rootCmd, "aws.queueName", "awsQueueName", "", "SQS Queue Name that we are polling")
	assertStringCmdFlag(t, rootCmd, "aws.region", "awsRegion", "", "AWS Region that we are watching for changes")
	assertStringCmdFlag(t, rootCmd, "aws.auth.accessKey", "awsAccessKey", "", "Access Key for AWS Authentication")
	assertStringCmdFlag(t, rootCmd, "aws.auth.secretKey", "awsSecretKey", "", "Secret Key for AWS Authentication")
}

func TestAWSCmdConfigDefault(t *testing.T) {
	// Discovery
	rootCmd := corecmd.NewRootCmd("Test", "TestRootCmd", nil, nil, corecfg.DiscoveryAgent)
	AddAWSProperties(rootCmd)
	rootCmd.RootCmd().SetArgs([]string{
		fmt.Sprintf("--awsRegion=%s", "eu-west-1"),
		fmt.Sprintf("--awsQueueName=%s", "queue"),
		fmt.Sprintf("--awsAccessKey=%s", "123"),
		fmt.Sprintf("--awsSecretKey=%s", "346"),
		fmt.Sprintf("--awsLogGroupArn=%s", "/"),
	})
	fExecute := func() {
		rootCmd.Execute()
	}
	// This panics because we are not setting all of the central config in the test
	assert.Panics(t, fExecute)

	awsConfig, err := ParseAWSConfig(rootCmd)

	assert.Nil(t, err, "Parsing AWS Config returned error")
	assert.Equal(t, 20*time.Second, awsConfig.GetPollInterval())
	assert.Equal(t, false, awsConfig.ShouldPushTags())
	assert.Equal(t, "eu-west-1", awsConfig.GetRegion())
	assert.Equal(t, "queue", awsConfig.GetQueueName())
	assert.Equal(t, "123", awsConfig.GetAuthConfig().GetAccessKey())
	assert.Equal(t, "346", awsConfig.GetAuthConfig().GetSecretKey())
	assert.Equal(t, "/", awsConfig.GetLogGroupArn())

	// Traceability
	rootCmd = corecmd.NewRootCmd("Test", "TestRootCmd", nil, nil, corecfg.TraceabilityAgent)
	AddAWSProperties(rootCmd)
	rootCmd.RootCmd().SetArgs([]string{
		fmt.Sprintf("--awsRegion=%s", "eu-west-1"),
		fmt.Sprintf("--awsQueueName=%s", "queue"),
		fmt.Sprintf("--awsAccessKey=%s", "123"),
		fmt.Sprintf("--awsSecretKey=%s", "346"),
	})
	// This panics because we are not setting all of the central config in the test
	assert.Panics(t, fExecute)

	awsConfig, err = ParseAWSConfig(rootCmd)

	assert.Nil(t, err, "Parsing AWS Config returned error")
	assert.Equal(t, 20*time.Second, awsConfig.GetPollInterval())
	assert.Equal(t, "eu-west-1", awsConfig.GetRegion())
	assert.Equal(t, "queue", awsConfig.GetQueueName())
	assert.Equal(t, "123", awsConfig.GetAuthConfig().GetAccessKey())
	assert.Equal(t, "346", awsConfig.GetAuthConfig().GetSecretKey())
}<|MERGE_RESOLUTION|>--- conflicted
+++ resolved
@@ -47,14 +47,8 @@
 	assertStringCmdFlag(t, rootCmd, "aws.region", "awsRegion", "", "AWS Region that we are watching for changes")
 	assertStringCmdFlag(t, rootCmd, "aws.auth.accessKey", "awsAccessKey", "", "Access Key for AWS Authentication")
 	assertStringCmdFlag(t, rootCmd, "aws.auth.secretKey", "awsSecretKey", "", "Secret Key for AWS Authentication")
-<<<<<<< HEAD
 	assertStringCmdFlag(t, rootCmd, "aws.logGroupArn", "awsLogGroupArn", "", "AWS Log Group ARN for AWS API Gateway Access logs")
-	assertStringCmdFlag(t, rootCmd, "aws.discoveryTags", "awsDiscoveryTags", "PublishToCentral", "Tags on AWS API Gateway stages that will be discovered by the agent")
 	assertBoolCmdFlag(t, rootCmd, "aws.pushTags", "awsPushTags", false, "Push the Tags on AWS API Gateway stages to AMPLIFY Central")
-=======
-	assertStringCmdFlag(t, rootCmd, "aws.logGroupArn", "awsLogGroupArn", "", "AWS Log Group ARN for AWS APIGW Access logs")
-	assertBoolCmdFlag(t, rootCmd, "aws.pushTags", "awsPushTags", false, "Push the Tags on AWS APIGW stages to API Central")
->>>>>>> 017f1674
 
 	// Traceability Agent
 	rootCmd = corecmd.NewRootCmd("Test", "TestRootCmd", nil, nil, corecfg.TraceabilityAgent)
