language: go
sudo: false
go:
  - 1.11.x
  - 1.12.x
go_import_path: go.uber.org/zap
env:
  global:
    - TEST_TIMEOUT_SCALE=10
<<<<<<< HEAD
cache:
  directories:
    - vendor
install:
  - make dependencies
=======
    - GO111MODULE=on

matrix:
  include:
  - go: 1.13.x
  - go: 1.14.x
    env: LINT=1

>>>>>>> be100beb
script:
  - make lint
  - make test
  - make bench
after_success:
  - make cover
  - bash <(curl -s https://codecov.io/bash)<|MERGE_RESOLUTION|>--- conflicted
+++ resolved
@@ -1,32 +1,23 @@
 language: go
 sudo: false
-go:
-  - 1.11.x
-  - 1.12.x
+
 go_import_path: go.uber.org/zap
 env:
   global:
     - TEST_TIMEOUT_SCALE=10
-<<<<<<< HEAD
-cache:
-  directories:
-    - vendor
-install:
-  - make dependencies
-=======
     - GO111MODULE=on
 
 matrix:
   include:
+  - go: 1.12.x
   - go: 1.13.x
-  - go: 1.14.x
     env: LINT=1
 
->>>>>>> be100beb
 script:
-  - make lint
+  - test -z "$LINT" || make lint
   - make test
   - make bench
+
 after_success:
   - make cover
   - bash <(curl -s https://codecov.io/bash)