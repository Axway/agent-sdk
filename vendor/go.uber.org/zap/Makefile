--- conflicted
+++ resolved
@@ -1,9 +1,5 @@
 export GO15VENDOREXPERIMENT=1
 
-<<<<<<< HEAD
-GOLINT = $(GOBIN)/golint
-=======
->>>>>>> 3d7b7394
 BENCH_FLAGS ?= -cpuprofile=cpu.pprof -memprofile=mem.pprof -benchmem
 PKGS ?= $(shell glide novendor)
 # Many Go tools take file globs or directories as arguments instead of packages.
@@ -41,12 +37,8 @@
 VET_RULES := -printf=false
 
 .PHONY: lint
-<<<<<<< HEAD
-lint: $(GOLINT)
-=======
 lint:
 ifdef SHOULD_LINT
->>>>>>> 3d7b7394
 	@rm -rf lint.log
 	@echo "Checking formatting..."
 	@gofmt -d -s $(PKG_FILES) 2>&1 | tee lint.log
@@ -55,25 +47,15 @@
 	@echo "Checking vet..."
 	@go vet $(VET_RULES) $(PKGS) 2>&1 | tee -a lint.log
 	@echo "Checking lint..."
-<<<<<<< HEAD
-	@$(foreach dir,$(MODULE_DIRS),(cd $(dir) && $(GOLINT) ./... 2>&1) &&) true | tee -a lint.log
-=======
 	@$(foreach dir,$(PKGS),golint $(dir) 2>&1 | tee -a lint.log;)
->>>>>>> 3d7b7394
 	@echo "Checking for unresolved FIXMEs..."
 	@git grep -i fixme | grep -v -e vendor -e Makefile | tee -a lint.log
 	@echo "Checking for license headers..."
 	@./check_license.sh | tee -a lint.log
 	@[ ! -s lint.log ]
-<<<<<<< HEAD
-
-$(GOLINT):
-	go install golang.org/x/lint/golint
-=======
 else
 	@echo "Skipping linters on" $(GO_VERSION)
 endif
->>>>>>> 3d7b7394
 
 .PHONY: test
 test:
