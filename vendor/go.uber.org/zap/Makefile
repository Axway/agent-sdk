export GO15VENDOREXPERIMENT=1

<<<<<<< HEAD
=======
GOLINT = $(GOBIN)/golint
STATICCHECK = $(GOBIN)/staticcheck
>>>>>>> be100beb
BENCH_FLAGS ?= -cpuprofile=cpu.pprof -memprofile=mem.pprof -benchmem
PKGS ?= $(shell glide novendor)
# Many Go tools take file globs or directories as arguments instead of packages.
PKG_FILES ?= *.go zapcore benchmarks buffer zapgrpc zaptest zaptest/observer internal/bufferpool internal/exit internal/color internal/ztest

# The linting tools evolve with each Go version, so run them only on the latest
# stable release.
GO_VERSION := $(shell go version | cut -d " " -f 3)
GO_MINOR_VERSION := $(word 2,$(subst ., ,$(GO_VERSION)))
LINTABLE_MINOR_VERSIONS := 12
ifneq ($(filter $(LINTABLE_MINOR_VERSIONS),$(GO_MINOR_VERSION)),)
SHOULD_LINT := true
endif


.PHONY: all
all: lint test

.PHONY: dependencies
dependencies:
	@echo "Installing Glide and locked dependencies..."
	glide --version || go get -u -f github.com/Masterminds/glide
	glide install
	@echo "Installing test dependencies..."
	go install ./vendor/github.com/axw/gocov/gocov
	go install ./vendor/github.com/mattn/goveralls
ifdef SHOULD_LINT
	@echo "Installing golint..."
	go install ./vendor/github.com/golang/lint/golint
else
	@echo "Not installing golint, since we don't expect to lint on" $(GO_VERSION)
endif

# Disable printf-like invocation checking due to testify.assert.Error()
VET_RULES := -printf=false

.PHONY: lint
<<<<<<< HEAD
lint:
ifdef SHOULD_LINT
=======
lint: $(GOLINT) $(STATICCHECK)
>>>>>>> be100beb
	@rm -rf lint.log
	@echo "Checking formatting..."
	@gofmt -d -s $(PKG_FILES) 2>&1 | tee lint.log
	@echo "Installing test dependencies for vet..."
	@go test -i $(PKGS)
	@echo "Checking vet..."
	@go vet $(VET_RULES) $(PKGS) 2>&1 | tee -a lint.log
	@echo "Checking lint..."
<<<<<<< HEAD
	@$(foreach dir,$(PKGS),golint $(dir) 2>&1 | tee -a lint.log;)
=======
	@$(foreach dir,$(MODULE_DIRS),(cd $(dir) && $(GOLINT) ./... 2>&1) &&) true | tee -a lint.log
	@echo "Checking staticcheck..."
	@$(foreach dir,$(MODULE_DIRS),(cd $(dir) && $(STATICCHECK) ./... 2>&1) &&) true | tee -a lint.log
>>>>>>> be100beb
	@echo "Checking for unresolved FIXMEs..."
	@git grep -i fixme | grep -v -e vendor -e Makefile | tee -a lint.log
	@echo "Checking for license headers..."
	@./check_license.sh | tee -a lint.log
	@[ ! -s lint.log ]
else
	@echo "Skipping linters on" $(GO_VERSION)
endif

$(STATICCHECK):
	go install honnef.co/go/tools/cmd/staticcheck

.PHONY: test
test:
	go test -race $(PKGS)

.PHONY: cover
cover:
	./scripts/cover.sh $(PKGS)

.PHONY: bench
BENCH ?= .
bench:
	@$(foreach pkg,$(PKGS),go test -bench=$(BENCH) -run="^$$" $(BENCH_FLAGS) $(pkg);)

.PHONY: updatereadme
updatereadme:
	rm -f README.md
	cat .readme.tmpl | go run internal/readme/readme.go > README.md<|MERGE_RESOLUTION|>--- conflicted
+++ resolved
@@ -1,92 +1,55 @@
-export GO15VENDOREXPERIMENT=1
+export GOBIN ?= $(shell pwd)/bin
 
-<<<<<<< HEAD
-=======
 GOLINT = $(GOBIN)/golint
-STATICCHECK = $(GOBIN)/staticcheck
->>>>>>> be100beb
 BENCH_FLAGS ?= -cpuprofile=cpu.pprof -memprofile=mem.pprof -benchmem
-PKGS ?= $(shell glide novendor)
+
+# Directories containing independent Go modules.
+#
+# We track coverage only for the main module.
+MODULE_DIRS = . ./benchmarks
+
 # Many Go tools take file globs or directories as arguments instead of packages.
-PKG_FILES ?= *.go zapcore benchmarks buffer zapgrpc zaptest zaptest/observer internal/bufferpool internal/exit internal/color internal/ztest
-
-# The linting tools evolve with each Go version, so run them only on the latest
-# stable release.
-GO_VERSION := $(shell go version | cut -d " " -f 3)
-GO_MINOR_VERSION := $(word 2,$(subst ., ,$(GO_VERSION)))
-LINTABLE_MINOR_VERSIONS := 12
-ifneq ($(filter $(LINTABLE_MINOR_VERSIONS),$(GO_MINOR_VERSION)),)
-SHOULD_LINT := true
-endif
-
+GO_FILES := $(shell \
+	find . '(' -path '*/.*' -o -path './vendor' ')' -prune \
+	-o -name '*.go' -print | cut -b3-)
 
 .PHONY: all
 all: lint test
 
-.PHONY: dependencies
-dependencies:
-	@echo "Installing Glide and locked dependencies..."
-	glide --version || go get -u -f github.com/Masterminds/glide
-	glide install
-	@echo "Installing test dependencies..."
-	go install ./vendor/github.com/axw/gocov/gocov
-	go install ./vendor/github.com/mattn/goveralls
-ifdef SHOULD_LINT
-	@echo "Installing golint..."
-	go install ./vendor/github.com/golang/lint/golint
-else
-	@echo "Not installing golint, since we don't expect to lint on" $(GO_VERSION)
-endif
-
-# Disable printf-like invocation checking due to testify.assert.Error()
-VET_RULES := -printf=false
-
 .PHONY: lint
-<<<<<<< HEAD
-lint:
-ifdef SHOULD_LINT
-=======
-lint: $(GOLINT) $(STATICCHECK)
->>>>>>> be100beb
+lint: $(GOLINT)
 	@rm -rf lint.log
 	@echo "Checking formatting..."
-	@gofmt -d -s $(PKG_FILES) 2>&1 | tee lint.log
-	@echo "Installing test dependencies for vet..."
-	@go test -i $(PKGS)
+	@gofmt -d -s $(GO_FILES) 2>&1 | tee lint.log
 	@echo "Checking vet..."
-	@go vet $(VET_RULES) $(PKGS) 2>&1 | tee -a lint.log
+	@$(foreach dir,$(MODULE_DIRS),(cd $(dir) && go vet ./... 2>&1) &&) true | tee -a lint.log
 	@echo "Checking lint..."
-<<<<<<< HEAD
-	@$(foreach dir,$(PKGS),golint $(dir) 2>&1 | tee -a lint.log;)
-=======
 	@$(foreach dir,$(MODULE_DIRS),(cd $(dir) && $(GOLINT) ./... 2>&1) &&) true | tee -a lint.log
-	@echo "Checking staticcheck..."
-	@$(foreach dir,$(MODULE_DIRS),(cd $(dir) && $(STATICCHECK) ./... 2>&1) &&) true | tee -a lint.log
->>>>>>> be100beb
 	@echo "Checking for unresolved FIXMEs..."
-	@git grep -i fixme | grep -v -e vendor -e Makefile | tee -a lint.log
+	@git grep -i fixme | grep -v -e Makefile | tee -a lint.log
 	@echo "Checking for license headers..."
-	@./check_license.sh | tee -a lint.log
+	@./checklicense.sh | tee -a lint.log
 	@[ ! -s lint.log ]
-else
-	@echo "Skipping linters on" $(GO_VERSION)
-endif
 
-$(STATICCHECK):
-	go install honnef.co/go/tools/cmd/staticcheck
+$(GOLINT):
+	go install golang.org/x/lint/golint
 
 .PHONY: test
 test:
-	go test -race $(PKGS)
+	@$(foreach dir,$(MODULE_DIRS),(cd $(dir) && go test -race ./...) &&) true
 
 .PHONY: cover
 cover:
-	./scripts/cover.sh $(PKGS)
+	go test -race -coverprofile=cover.out -coverpkg=./... ./...
+	go tool cover -html=cover.out -o cover.html
 
 .PHONY: bench
 BENCH ?= .
 bench:
-	@$(foreach pkg,$(PKGS),go test -bench=$(BENCH) -run="^$$" $(BENCH_FLAGS) $(pkg);)
+	@$(foreach dir,$(MODULE_DIRS), ( \
+		cd $(dir) && \
+		go list ./... | xargs -n1 go test -bench=$(BENCH) -run="^$$" $(BENCH_FLAGS) \
+	) &&) true
 
 .PHONY: updatereadme
 updatereadme:
