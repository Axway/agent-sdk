// Copyright (c) 2016 Uber Technologies, Inc.
//
// Permission is hereby granted, free of charge, to any person obtaining a copy
// of this software and associated documentation files (the "Software"), to deal
// in the Software without restriction, including without limitation the rights
// to use, copy, modify, merge, publish, distribute, sublicense, and/or sell
// copies of the Software, and to permit persons to whom the Software is
// furnished to do so, subject to the following conditions:
//
// The above copyright notice and this permission notice shall be included in
// all copies or substantial portions of the Software.
//
// THE SOFTWARE IS PROVIDED "AS IS", WITHOUT WARRANTY OF ANY KIND, EXPRESS OR
// IMPLIED, INCLUDING BUT NOT LIMITED TO THE WARRANTIES OF MERCHANTABILITY,
// FITNESS FOR A PARTICULAR PURPOSE AND NONINFRINGEMENT. IN NO EVENT SHALL THE
// AUTHORS OR COPYRIGHT HOLDERS BE LIABLE FOR ANY CLAIM, DAMAGES OR OTHER
// LIABILITY, WHETHER IN AN ACTION OF CONTRACT, TORT OR OTHERWISE, ARISING FROM,
// OUT OF OR IN CONNECTION WITH THE SOFTWARE OR THE USE OR OTHER DEALINGS IN
// THE SOFTWARE.

package zapcore

import (
	"time"

	"go.uber.org/zap/buffer"
)

// DefaultLineEnding defines the default line ending when writing logs.
// Alternate line endings specified in EncoderConfig can override this
// behavior.
const DefaultLineEnding = "\n"

// A LevelEncoder serializes a Level to a primitive type.
type LevelEncoder func(Level, PrimitiveArrayEncoder)

// LowercaseLevelEncoder serializes a Level to a lowercase string. For example,
// InfoLevel is serialized to "info".
func LowercaseLevelEncoder(l Level, enc PrimitiveArrayEncoder) {
	enc.AppendString(l.String())
}

// LowercaseColorLevelEncoder serializes a Level to a lowercase string and adds coloring.
// For example, InfoLevel is serialized to "info" and colored blue.
func LowercaseColorLevelEncoder(l Level, enc PrimitiveArrayEncoder) {
	s, ok := _levelToLowercaseColorString[l]
	if !ok {
		s = _unknownLevelColor.Add(l.String())
	}
	enc.AppendString(s)
}

// CapitalLevelEncoder serializes a Level to an all-caps string. For example,
// InfoLevel is serialized to "INFO".
func CapitalLevelEncoder(l Level, enc PrimitiveArrayEncoder) {
	enc.AppendString(l.CapitalString())
}

// CapitalColorLevelEncoder serializes a Level to an all-caps string and adds color.
// For example, InfoLevel is serialized to "INFO" and colored blue.
func CapitalColorLevelEncoder(l Level, enc PrimitiveArrayEncoder) {
	s, ok := _levelToCapitalColorString[l]
	if !ok {
		s = _unknownLevelColor.Add(l.CapitalString())
	}
	enc.AppendString(s)
}

// UnmarshalText unmarshals text to a LevelEncoder. "capital" is unmarshaled to
// CapitalLevelEncoder, "coloredCapital" is unmarshaled to CapitalColorLevelEncoder,
// "colored" is unmarshaled to LowercaseColorLevelEncoder, and anything else
// is unmarshaled to LowercaseLevelEncoder.
func (e *LevelEncoder) UnmarshalText(text []byte) error {
	switch string(text) {
	case "capital":
		*e = CapitalLevelEncoder
	case "capitalColor":
		*e = CapitalColorLevelEncoder
	case "color":
		*e = LowercaseColorLevelEncoder
	default:
		*e = LowercaseLevelEncoder
	}
	return nil
}

// A TimeEncoder serializes a time.Time to a primitive type.
type TimeEncoder func(time.Time, PrimitiveArrayEncoder)

// EpochTimeEncoder serializes a time.Time to a floating-point number of seconds
// since the Unix epoch.
func EpochTimeEncoder(t time.Time, enc PrimitiveArrayEncoder) {
	nanos := t.UnixNano()
	sec := float64(nanos) / float64(time.Second)
	enc.AppendFloat64(sec)
}

// EpochMillisTimeEncoder serializes a time.Time to a floating-point number of
// milliseconds since the Unix epoch.
func EpochMillisTimeEncoder(t time.Time, enc PrimitiveArrayEncoder) {
	nanos := t.UnixNano()
	millis := float64(nanos) / float64(time.Millisecond)
	enc.AppendFloat64(millis)
}

// EpochNanosTimeEncoder serializes a time.Time to an integer number of
// nanoseconds since the Unix epoch.
func EpochNanosTimeEncoder(t time.Time, enc PrimitiveArrayEncoder) {
	enc.AppendInt64(t.UnixNano())
}

func encodeTimeLayout(t time.Time, layout string, enc PrimitiveArrayEncoder) {
	type appendTimeEncoder interface {
		AppendTimeLayout(time.Time, string)
	}

	if enc, ok := enc.(appendTimeEncoder); ok {
		enc.AppendTimeLayout(t, layout)
		return
	}

	enc.AppendString(t.Format(layout))
}

// ISO8601TimeEncoder serializes a time.Time to an ISO8601-formatted string
// with millisecond precision.
//
// If enc supports AppendTimeLayout(t time.Time,layout string), it's used
// instead of appending a pre-formatted string value.
func ISO8601TimeEncoder(t time.Time, enc PrimitiveArrayEncoder) {
	encodeTimeLayout(t, "2006-01-02T15:04:05.000Z0700", enc)
}

<<<<<<< HEAD
// UnmarshalText unmarshals text to a TimeEncoder. "iso8601" and "ISO8601" are
// unmarshaled to ISO8601TimeEncoder, "millis" is unmarshaled to
// EpochMillisTimeEncoder, and anything else is unmarshaled to EpochTimeEncoder.
=======
// RFC3339TimeEncoder serializes a time.Time to an RFC3339-formatted string.
//
// If enc supports AppendTimeLayout(t time.Time,layout string), it's used
// instead of appending a pre-formatted string value.
func RFC3339TimeEncoder(t time.Time, enc PrimitiveArrayEncoder) {
	encodeTimeLayout(t, time.RFC3339, enc)
}

// RFC3339NanoTimeEncoder serializes a time.Time to an RFC3339-formatted string
// with nanosecond precision.
//
// If enc supports AppendTimeLayout(t time.Time,layout string), it's used
// instead of appending a pre-formatted string value.
func RFC3339NanoTimeEncoder(t time.Time, enc PrimitiveArrayEncoder) {
	encodeTimeLayout(t, time.RFC3339Nano, enc)
}

// UnmarshalText unmarshals text to a TimeEncoder.
// "rfc3339nano" and "RFC3339Nano" are unmarshaled to RFC3339NanoTimeEncoder.
// "rfc3339" and "RFC3339" are unmarshaled to RFC3339TimeEncoder.
// "iso8601" and "ISO8601" are unmarshaled to ISO8601TimeEncoder.
// "millis" is unmarshaled to EpochMillisTimeEncoder.
// "nanos" is unmarshaled to EpochNanosEncoder.
// Anything else is unmarshaled to EpochTimeEncoder.
>>>>>>> be100beb
func (e *TimeEncoder) UnmarshalText(text []byte) error {
	switch string(text) {
	case "iso8601", "ISO8601":
		*e = ISO8601TimeEncoder
	case "millis":
		*e = EpochMillisTimeEncoder
	case "nanos":
		*e = EpochNanosTimeEncoder
	default:
		*e = EpochTimeEncoder
	}
	return nil
}

// A DurationEncoder serializes a time.Duration to a primitive type.
type DurationEncoder func(time.Duration, PrimitiveArrayEncoder)

// SecondsDurationEncoder serializes a time.Duration to a floating-point number of seconds elapsed.
func SecondsDurationEncoder(d time.Duration, enc PrimitiveArrayEncoder) {
	enc.AppendFloat64(float64(d) / float64(time.Second))
}

// NanosDurationEncoder serializes a time.Duration to an integer number of
// nanoseconds elapsed.
func NanosDurationEncoder(d time.Duration, enc PrimitiveArrayEncoder) {
	enc.AppendInt64(int64(d))
}

// MillisDurationEncoder serializes a time.Duration to an integer number of
// milliseconds elapsed.
func MillisDurationEncoder(d time.Duration, enc PrimitiveArrayEncoder) {
	enc.AppendInt64(d.Nanoseconds() / 1e6)
}

// StringDurationEncoder serializes a time.Duration using its built-in String
// method.
func StringDurationEncoder(d time.Duration, enc PrimitiveArrayEncoder) {
	enc.AppendString(d.String())
}

// UnmarshalText unmarshals text to a DurationEncoder. "string" is unmarshaled
// to StringDurationEncoder, and anything else is unmarshaled to
// NanosDurationEncoder.
func (e *DurationEncoder) UnmarshalText(text []byte) error {
	switch string(text) {
	case "string":
		*e = StringDurationEncoder
	case "nanos":
		*e = NanosDurationEncoder
	case "ms":
		*e = MillisDurationEncoder
	default:
		*e = SecondsDurationEncoder
	}
	return nil
}

// A CallerEncoder serializes an EntryCaller to a primitive type.
type CallerEncoder func(EntryCaller, PrimitiveArrayEncoder)

// FullCallerEncoder serializes a caller in /full/path/to/package/file:line
// format.
func FullCallerEncoder(caller EntryCaller, enc PrimitiveArrayEncoder) {
	// TODO: consider using a byte-oriented API to save an allocation.
	enc.AppendString(caller.String())
}

// ShortCallerEncoder serializes a caller in package/file:line format, trimming
// all but the final directory from the full path.
func ShortCallerEncoder(caller EntryCaller, enc PrimitiveArrayEncoder) {
	// TODO: consider using a byte-oriented API to save an allocation.
	enc.AppendString(caller.TrimmedPath())
}

// UnmarshalText unmarshals text to a CallerEncoder. "full" is unmarshaled to
// FullCallerEncoder and anything else is unmarshaled to ShortCallerEncoder.
func (e *CallerEncoder) UnmarshalText(text []byte) error {
	switch string(text) {
	case "full":
		*e = FullCallerEncoder
	default:
		*e = ShortCallerEncoder
	}
	return nil
}

// A NameEncoder serializes a period-separated logger name to a primitive
// type.
type NameEncoder func(string, PrimitiveArrayEncoder)

// FullNameEncoder serializes the logger name as-is.
func FullNameEncoder(loggerName string, enc PrimitiveArrayEncoder) {
	enc.AppendString(loggerName)
}

// UnmarshalText unmarshals text to a NameEncoder. Currently, everything is
// unmarshaled to FullNameEncoder.
func (e *NameEncoder) UnmarshalText(text []byte) error {
	switch string(text) {
	case "full":
		*e = FullNameEncoder
	default:
		*e = FullNameEncoder
	}
	return nil
}

// An EncoderConfig allows users to configure the concrete encoders supplied by
// zapcore.
type EncoderConfig struct {
	// Set the keys used for each log entry. If any key is empty, that portion
	// of the entry is omitted.
	MessageKey    string `json:"messageKey" yaml:"messageKey"`
	LevelKey      string `json:"levelKey" yaml:"levelKey"`
	TimeKey       string `json:"timeKey" yaml:"timeKey"`
	NameKey       string `json:"nameKey" yaml:"nameKey"`
	CallerKey     string `json:"callerKey" yaml:"callerKey"`
	StacktraceKey string `json:"stacktraceKey" yaml:"stacktraceKey"`
	LineEnding    string `json:"lineEnding" yaml:"lineEnding"`
	// Configure the primitive representations of common complex types. For
	// example, some users may want all time.Times serialized as floating-point
	// seconds since epoch, while others may prefer ISO8601 strings.
	EncodeLevel    LevelEncoder    `json:"levelEncoder" yaml:"levelEncoder"`
	EncodeTime     TimeEncoder     `json:"timeEncoder" yaml:"timeEncoder"`
	EncodeDuration DurationEncoder `json:"durationEncoder" yaml:"durationEncoder"`
	EncodeCaller   CallerEncoder   `json:"callerEncoder" yaml:"callerEncoder"`
	// Unlike the other primitive type encoders, EncodeName is optional. The
	// zero value falls back to FullNameEncoder.
	EncodeName NameEncoder `json:"nameEncoder" yaml:"nameEncoder"`
}

// ObjectEncoder is a strongly-typed, encoding-agnostic interface for adding a
// map- or struct-like object to the logging context. Like maps, ObjectEncoders
// aren't safe for concurrent use (though typical use shouldn't require locks).
type ObjectEncoder interface {
	// Logging-specific marshalers.
	AddArray(key string, marshaler ArrayMarshaler) error
	AddObject(key string, marshaler ObjectMarshaler) error

	// Built-in types.
	AddBinary(key string, value []byte)     // for arbitrary bytes
	AddByteString(key string, value []byte) // for UTF-8 encoded bytes
	AddBool(key string, value bool)
	AddComplex128(key string, value complex128)
	AddComplex64(key string, value complex64)
	AddDuration(key string, value time.Duration)
	AddFloat64(key string, value float64)
	AddFloat32(key string, value float32)
	AddInt(key string, value int)
	AddInt64(key string, value int64)
	AddInt32(key string, value int32)
	AddInt16(key string, value int16)
	AddInt8(key string, value int8)
	AddString(key, value string)
	AddTime(key string, value time.Time)
	AddUint(key string, value uint)
	AddUint64(key string, value uint64)
	AddUint32(key string, value uint32)
	AddUint16(key string, value uint16)
	AddUint8(key string, value uint8)
	AddUintptr(key string, value uintptr)

	// AddReflected uses reflection to serialize arbitrary objects, so it's slow
	// and allocation-heavy.
	AddReflected(key string, value interface{}) error
	// OpenNamespace opens an isolated namespace where all subsequent fields will
	// be added. Applications can use namespaces to prevent key collisions when
	// injecting loggers into sub-components or third-party libraries.
	OpenNamespace(key string)
}

// ArrayEncoder is a strongly-typed, encoding-agnostic interface for adding
// array-like objects to the logging context. Of note, it supports mixed-type
// arrays even though they aren't typical in Go. Like slices, ArrayEncoders
// aren't safe for concurrent use (though typical use shouldn't require locks).
type ArrayEncoder interface {
	// Built-in types.
	PrimitiveArrayEncoder

	// Time-related types.
	AppendDuration(time.Duration)
	AppendTime(time.Time)

	// Logging-specific marshalers.
	AppendArray(ArrayMarshaler) error
	AppendObject(ObjectMarshaler) error

	// AppendReflected uses reflection to serialize arbitrary objects, so it's
	// slow and allocation-heavy.
	AppendReflected(value interface{}) error
}

// PrimitiveArrayEncoder is the subset of the ArrayEncoder interface that deals
// only in Go's built-in types. It's included only so that Duration- and
// TimeEncoders cannot trigger infinite recursion.
type PrimitiveArrayEncoder interface {
	// Built-in types.
	AppendBool(bool)
	AppendByteString([]byte) // for UTF-8 encoded bytes
	AppendComplex128(complex128)
	AppendComplex64(complex64)
	AppendFloat64(float64)
	AppendFloat32(float32)
	AppendInt(int)
	AppendInt64(int64)
	AppendInt32(int32)
	AppendInt16(int16)
	AppendInt8(int8)
	AppendString(string)
	AppendUint(uint)
	AppendUint64(uint64)
	AppendUint32(uint32)
	AppendUint16(uint16)
	AppendUint8(uint8)
	AppendUintptr(uintptr)
}

// Encoder is a format-agnostic interface for all log entry marshalers. Since
// log encoders don't need to support the same wide range of use cases as
// general-purpose marshalers, it's possible to make them faster and
// lower-allocation.
//
// Implementations of the ObjectEncoder interface's methods can, of course,
// freely modify the receiver. However, the Clone and EncodeEntry methods will
// be called concurrently and shouldn't modify the receiver.
type Encoder interface {
	ObjectEncoder

	// Clone copies the encoder, ensuring that adding fields to the copy doesn't
	// affect the original.
	Clone() Encoder

	// EncodeEntry encodes an entry and fields, along with any accumulated
	// context, into a byte buffer and returns it.
	EncodeEntry(Entry, []Field) (*buffer.Buffer, error)
}<|MERGE_RESOLUTION|>--- conflicted
+++ resolved
@@ -30,6 +30,9 @@
 // Alternate line endings specified in EncoderConfig can override this
 // behavior.
 const DefaultLineEnding = "\n"
+
+// OmitKey defines the key to use when callers want to remove a key from log output.
+const OmitKey = ""
 
 // A LevelEncoder serializes a Level to a primitive type.
 type LevelEncoder func(Level, PrimitiveArrayEncoder)
@@ -131,11 +134,6 @@
 	encodeTimeLayout(t, "2006-01-02T15:04:05.000Z0700", enc)
 }
 
-<<<<<<< HEAD
-// UnmarshalText unmarshals text to a TimeEncoder. "iso8601" and "ISO8601" are
-// unmarshaled to ISO8601TimeEncoder, "millis" is unmarshaled to
-// EpochMillisTimeEncoder, and anything else is unmarshaled to EpochTimeEncoder.
-=======
 // RFC3339TimeEncoder serializes a time.Time to an RFC3339-formatted string.
 //
 // If enc supports AppendTimeLayout(t time.Time,layout string), it's used
@@ -160,9 +158,12 @@
 // "millis" is unmarshaled to EpochMillisTimeEncoder.
 // "nanos" is unmarshaled to EpochNanosEncoder.
 // Anything else is unmarshaled to EpochTimeEncoder.
->>>>>>> be100beb
 func (e *TimeEncoder) UnmarshalText(text []byte) error {
 	switch string(text) {
+	case "rfc3339nano", "RFC3339Nano":
+		*e = RFC3339NanoTimeEncoder
+	case "rfc3339", "RFC3339":
+		*e = RFC3339TimeEncoder
 	case "iso8601", "ISO8601":
 		*e = ISO8601TimeEncoder
 	case "millis":
@@ -323,8 +324,8 @@
 	AddUint8(key string, value uint8)
 	AddUintptr(key string, value uintptr)
 
-	// AddReflected uses reflection to serialize arbitrary objects, so it's slow
-	// and allocation-heavy.
+	// AddReflected uses reflection to serialize arbitrary objects, so it can be
+	// slow and allocation-heavy.
 	AddReflected(key string, value interface{}) error
 	// OpenNamespace opens an isolated namespace where all subsequent fields will
 	// be added. Applications can use namespaces to prevent key collisions when
@@ -394,6 +395,7 @@
 	Clone() Encoder
 
 	// EncodeEntry encodes an entry and fields, along with any accumulated
-	// context, into a byte buffer and returns it.
+	// context, into a byte buffer and returns it. Any fields that are empty,
+	// including fields on the `Entry` type, should be omitted.
 	EncodeEntry(Entry, []Field) (*buffer.Buffer, error)
 }