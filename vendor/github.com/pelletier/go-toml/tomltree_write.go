--- conflicted
+++ resolved
@@ -181,10 +181,6 @@
 			return bytesCount, err
 		}
 
-<<<<<<< HEAD
-func (t *Tree) writeToOrdered(w io.Writer, indent, keyspace string, bytesCount int64, arraysOneElementPerLine bool, ord marshalOrder) (int64, error) {
-	orderedVals := make([]sortNode, 0)
-=======
 		if v.comment != "" {
 			comment := strings.Replace(v.comment, "\n", "\n"+indent+"#", -1)
 			start := "# "
@@ -197,7 +193,6 @@
 				return bytesCount, errc
 			}
 		}
->>>>>>> be100beb
 
 		var commented string
 		if v.commented {
@@ -241,16 +236,7 @@
 					return bytesCount, errc
 				}
 			}
-<<<<<<< HEAD
-
-			var commented string
-			if v.commented {
-				commented = "# "
-			}
-			writtenBytesCount, err := writeStrings(w, indent, commented, k, " = ", repr, "\n")
-=======
 			writtenBytesCount, err := writeStrings(w, "\n", indent, commented, "[", combinedKey, "]\n")
->>>>>>> be100beb
 			bytesCount += int64(writtenBytesCount)
 			if err != nil {
 				return bytesCount, err
@@ -267,8 +253,6 @@
 					return bytesCount, err
 				}
 
-<<<<<<< HEAD
-=======
 				bytesCount, err = subTree.writeTo(w, indent+"  ", combinedKey, bytesCount, arraysOneElementPerLine)
 				if err != nil {
 					return bytesCount, err
@@ -280,7 +264,6 @@
 	return bytesCount, nil
 }
 
->>>>>>> be100beb
 func writeStrings(w io.Writer, s ...string) (int, error) {
 	var n int
 	for i := range s {
