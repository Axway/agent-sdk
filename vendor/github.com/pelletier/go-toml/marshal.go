--- conflicted
+++ resolved
@@ -56,11 +56,7 @@
 	}
 }
 
-<<<<<<< HEAD
-// Check if the given marshal type maps to a Tree slice
-=======
 // Check if the given marshall type maps to a Tree slice
->>>>>>> be100beb
 func isTreeSlice(mtype reflect.Type) bool {
 	switch mtype.Kind() {
 	case reflect.Slice:
@@ -70,11 +66,7 @@
 	}
 }
 
-<<<<<<< HEAD
-// Check if the given marshal type maps to a non-Tree slice
-=======
 // Check if the given marshall type maps to a non-Tree slice
->>>>>>> be100beb
 func isOtherSlice(mtype reflect.Type) bool {
 	switch mtype.Kind() {
 	case reflect.Ptr:
@@ -144,11 +136,6 @@
   string     string, pointers to same
   bool       bool, pointers to same
   time.Time  time.Time{}, pointers to same
-<<<<<<< HEAD
-
-For additional flexibility, use the Encoder API.
-=======
->>>>>>> be100beb
 */
 func Marshal(v interface{}) ([]byte, error) {
 	return NewEncoder(nil).marshal(v)
@@ -440,42 +427,6 @@
 					mval.Field(i).Set(mvalf)
 					break
 				}
-<<<<<<< HEAD
-
-				if !found && opts.defaultValue != "" {
-					mvalf := mval.Field(i)
-					var val interface{} = nil
-					var err error = nil
-					switch mvalf.Kind() {
-					case reflect.Bool:
-						val, err = strconv.ParseBool(opts.defaultValue)
-						if err != nil {
-							return mval.Field(i), err
-						}
-					case reflect.Int:
-						val, err = strconv.Atoi(opts.defaultValue)
-						if err != nil {
-							return mval.Field(i), err
-						}
-					case reflect.String:
-						val = opts.defaultValue
-					case reflect.Int64:
-						val, err = strconv.ParseInt(opts.defaultValue, 10, 64)
-						if err != nil {
-							return mval.Field(i), err
-						}
-					case reflect.Float64:
-						val, err = strconv.ParseFloat(opts.defaultValue, 64)
-						if err != nil {
-							return mval.Field(i), err
-						}
-					default:
-						return mval.Field(i), fmt.Errorf("unsuported field type for default option")
-					}
-					mval.Field(i).Set(reflect.ValueOf(val))
-				}
-=======
->>>>>>> be100beb
 			}
 		}
 	case reflect.Map:
@@ -528,29 +479,17 @@
 	switch tval.(type) {
 	case *Tree:
 		if isTree(mtype) {
-<<<<<<< HEAD
-			return d.valueFromTree(mtype, t)
-=======
 			return d.valueFromTree(mtype, tval.(*Tree))
->>>>>>> be100beb
 		}
 		return reflect.ValueOf(nil), fmt.Errorf("Can't convert %v(%T) to a tree", tval, tval)
 	case []*Tree:
 		if isTreeSlice(mtype) {
-<<<<<<< HEAD
-			return d.valueFromTreeSlice(mtype, t)
-=======
 			return d.valueFromTreeSlice(mtype, tval.([]*Tree))
->>>>>>> be100beb
 		}
 		return reflect.ValueOf(nil), fmt.Errorf("Can't convert %v(%T) to trees", tval, tval)
 	case []interface{}:
 		if isOtherSlice(mtype) {
-<<<<<<< HEAD
-			return d.valueFromOtherSlice(mtype, t)
-=======
 			return d.valueFromOtherSlice(mtype, tval.([]interface{}))
->>>>>>> be100beb
 		}
 		return reflect.ValueOf(nil), fmt.Errorf("Can't convert %v(%T) to a slice", tval, tval)
 	default:
